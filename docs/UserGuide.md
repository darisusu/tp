---
layout: default.md
title: "User Guide"
pageNav: 3
---

# FitBook User Guide

### Welcome Trainers!
FitBook is a desktop app built for personal trainers and fitness coaches who manage multiple clients.
It helps you stay organized, so that you can spend more time focusing on your clients' fitness journeys.

This is all done through a simple Command Line Interface (CLI) with a clean Graphical User Interface (GUI).

**FitBook helps you:**
- **Manage clients information** – Store and update clients contact details, body statistics, and personal data.
- **Track payments** – Monitor payment status and upcoming deadlines.
- **Schedule sessions** – Organize one-off, weekly, biweekly, or monthly training sessions with automatic conflict detection.
- **Track progress** – Record and update height, weight, body fat percentage, age, and gender data over time.
- **Set goals** – Assign and monitor fitness goals with deadlines for each client.
- **Organize efficiently** – Use tags to categorize clients and sort lists by payment status or deadlines.
- **Stay secure and portable** – Your data is stored locally in JSON format, allowing easy backup and transfer across devices.
- **Boost productivity** – With automated saving and intuitive command structure, trainers can manage 50+ clients effortlessly.


![FitBook Interface](images/Ui.png)

---
## Table of Contents

- [Quick Start](#quick-start)
- [Command Summary](#command-summary)
- [UI Guide](#ui-guide)
- [Command Reference](#command-reference)
- [Data Handling](#data-handling)
- [FAQ](#faq)
- [Known Issues](#known-issues)



---

## Quick Start

1. Ensure you have **Java 17 or above** installed.
    - **Mac users:** Follow the [installation guide](https://se-education.org/guides/tutorials/javaInstallationMac.html).

2. Download the latest `.jar` file from your team’s [GitHub Releases](https://github.com/AY2526S1-CS2103T-F09-4/tp/releases).

3. Copy the `.jar` file to any folder - this will serve as your **FitBook home folder**.

4. Open a terminal and run:
   ```bash
   java -jar FitBook.jar
   ```
   The GUI should appear within a few seconds, showing you a dashboard. Sample data will be pre-loaded.

5. Try these example commands for starters:
    - `client` or `list` - Switches from the dashboard to the full client list view
    - `add n/John Doe p/98765432 e/johnd@example.com a/311, Clementi Ave 2, #02-25 h/170 w/70 age/25 g/male dl/2025-11-10 paid/false` - Adds a new client with basic information
    - `delete 1` – Deletes the first client in the list
    - `exit` – Exits the application

6. Refer to the [Command Reference](#command-reference) below for full details.

[↑ Back to top](#fitbook-user-guide)

---
## Command Summary

> ⚠️ **Note:** Please review the [Important Input Rule](#important-input-rule) before entering commands to avoid errors.


| **Command**                                                                   | **Description**                     | **Example**                                        |
|-------------------------------------------------------------------------------|-------------------------------------|----------------------------------------------------|
| [`add`](#add---add-a-client)                                                  | Add a new client                    | `add n/John Doe p/98765432 e/john@example.com ...` |
| [`edit`](#edit---edit-a-client)                                               | Edit an existing client             | `edit 2 n/James Tan e/jamestan@example.com`        |
| [`list` / `client`](#list-or-client---view-all-clients)                       | View all clients                    | `list` or `client`                                 |
| [`find`](#find---search-clients-by-name)                                      | Search for clients by name          | `find John Jane`                                   |
| [`delete`](#delete---remove-a-client)                                         | Delete a client                     | `delete 3`                                         |
| [`clear`](#clear---delete-all-clients)                                        | Delete all clients                  | `clear`                                            |
| [`sortbypaid`](#sortbypaid---sort-clients-by-payment-status)                  | Sort clients by payment status      | `sortbypaid`                                       |
| [`sortbydeadline`](#sortbydeadline---sort-clients-by-payment-deadline)        | Sort clients by payment deadline    | `sortbydeadline desc`                              |
| [`sortbysession`](#sortbysession---sort-clients-by-upcoming-session)          | Sort clients by upcoming session    | `sortbysession`                                    |
| [`session`](#session---update-a-clients-scheduled-session)                    | Update a client’s scheduled session | `session 1 s/WEEKLY:MON-1800-1930`                 |
| [`goal`](#goal---set-or-clear-a-fitness-goal)                                 | Set or clear a fitness goal         | `goal 1 goal/Run a marathon`                       |
| [`deadline`](#deadline---update-a-goal-deadline)                              | Update a goal deadline              | `deadline 2 dl/2025-12-31`                         |
| [`paid`](#paid---record-payment-status)                                       | Record payment status               | `paid 3 paid/true`                                 |
| [`height`](#height-weight-age-bodyfat-gender---update-individual-attributes)  | Update height                       | `height 1 h/170`                                   |
| [`weight`](#height-weight-age-bodyfat-gender---update-individual-attributes)  | Update weight                       | `weight 1 w/70`                                    |
| [`age`](#height-weight-age-bodyfat-gender---update-individual-attributes)     | Update age                          | `age 1 age/25`                                     |
| [`bodyfat`](#height-weight-age-bodyfat-gender---update-individual-attributes) | Update body fat                     | `bodyfat 1 bf/18.5`                                |
| [`gender`](#height-weight-age-bodyfat-gender---update-individual-attributes)  | Update gender                       | `gender 1 g/female`                                |
| [`dashboard`](#dashboard---switch-to-dashboard-view)                          | Switch to dashboard view            | `dashboard`                                        |
| [`help`](#help---open-help-window)                                            | Open help window                    | `help`                                             |
| [`exit`](#exit---close-the-program)                                           | Exit the program                    | `exit`                                             |

[↑ Back to top](#fitbook-user-guide)

---
## UI Guide

The UI comprises a few main components, which can be manipulated via the commands below.
![FitBook Interface](images/Ui.png)

When entering the app, the user will see a dashboard component taking up the bulk of the screen.
The dashboard contains two lists:
1. Upcoming Sessions:
    - Lists the current clients in order of nearest upcoming session from current datetime
    - Each card contains only the client name and their session type
2. Unpaid Clients:
    - Lists the current clients who have not paid (`paid` is false)
    - Each card contains only the client name, deadline date, and phone number

Pressing the client button on the left, the dashboard will be replaced with the full client list,
containing the full information of every client.
![Client List](images/ClientList.png)
Here, the user can further use commands like `find`, `sortbydeadline` to refine or reorder the results shown in the list.

To the left, there is a sidebar with four buttons.

![Sidebar](images/Sidebar.png)

The top two buttons allow the user to toggle between the dashboard and the main client list.
The Help button opens a new window containing a link to the user guide.
The Exit button will close the program.
All the buttons' functionalities can also be accessed via text commands, as seen below.

At the bottom lies the CommandBox and ResultDisplay. 

![CommandBox](images/CommandBox.png)

The user can input their commands into the CommandBox.
Results of the command input will be immediately shown in the ResultDisplay, including error messages.
This is the main medium users are expected to interact with the program.

[↑ Back to top](#fitbook-user-guide)


---

## Command Reference

This section lists all available commands and how to use them.

> ### Format conventions
> - Words in `UPPER_CASE` are parameters you should replace with your own values.
> - Items in `[square brackets]` are optional.
> - Items followed by `…` can be repeated multiple times.
> - Commands that update clients use the `INDEX` from the **full client list** (starting at 1). It does NOT refer to
the index of the dashboard lists.
> - Prefixes such as `n/` for name let you provide parameters in **any order**.

> ### ⚠️ Important Input Rule
>
> You **must not include the `/` character in any input values**, except where it is used as a command prefix (e.g., `n/`, `p/`, `e/`).
>
> Using `/` inside actual data fields - such as names (`s/o`), addresses, goals, or tags - will cause the command to fail or be misinterpreted.
>
>
>> ❌ **Incorrect:** `add n/John s/o Doe ...`
>>
>> ✅ **Correct:** `add n/John s|o Doe ...` (use a different character instead of `/`)

[↑ Back to Command Summary](#command-summary)

---

### `add` - add a client

**Format:**
```
add n/NAME p/PHONE e/EMAIL a/ADDRESS dl/DEADLINE paid/PAID s/SCHEDULE [goal/GOAL] [h/HEIGHT] [w/WEIGHT] [age/AGE] [g/GENDER] [bf/BODYFAT] [t/TAG]…
```

**Example:**
```
add n/John Doe p/98765432 e/johnd@example.com a/311, Clementi Ave 2, #02-25 dl/2025-11-10 paid/false s/2025-11-12 18:00 goal/Build muscle h/170 w/70 age/25 g/male bf/18.5 t/friend t/owesMoney
```

**Guidance:**
- Required prefixes: `n/`, `p/`, `e/`, `a/`, `dl/`, `paid/`, `s/`
- Optional: `goal/`, `h/`, `w/`, `age/`, `g/`, `bf/`, `t/`
- `PHONE` must contain exactly 8 digits (numbers only, no spaces or symbols)
- Units: height (cm), weight (kg), age (years), body fat (%)
- `GENDER` accepts: `male`, `female`, `other`, `non-binary`, `prefer not to say` (case-insensitive, e.g., `Male`, `FEMALE`, `Non-Binary` are all accepted)
- `PAID` accepts `true` or `false`
- `DEADLINE` format: `yyyy-MM-dd`
- Automatically saves data after successful addition

---

### `edit` - Edit a client

**Format:**
```
edit INDEX [n/NAME] [p/PHONE] [e/EMAIL] [a/ADDRESS] [h/HEIGHT] [w/WEIGHT] [age/AGE] [g/GENDER] [dl/DEADLINE] [paid/PAID] [s/SESSION] [bf/BODYFAT] [goal/GOAL] [t/TAG]…
```

**Example:**
```
edit 2 p/91234567 e/alex@example.com goal/Run a half marathon
```

**Guidance:**
- Provide at least one field to update.
- When specifying tags, existing tags are replaced with the new ones.
- Automatically saves changes after editing.

---

### `list` or `client` - View all clients

**Format:**

Use either of the following commands:
```
list
client
```
**Guidance:**
- Both commands display the full client list view.
- If the user is currently on the dashboard, these commands switch the view to the client list tab.
- They do **not** modify any data — only change the displayed view.
- You can use either command interchangeably.

> 💡 **Design Note:**
> `list` is provided for users familiar with traditional CLI syntax,
>  While `client` offers a more intuitive, context-based option consistent with `dashboard`.
> Both are retained to improve accessibility and user experience.
---

### `find` - Search clients by name
**Format:**
```
find KEYWORD [MORE_KEYWORDS]…
```
**Example:**
```
find alex bernice
```

**Guidance:**
- Case-insensitive search within names
- Multiple keywords perform an OR-search (matches if any keyword is present)
- Only full words will be matched e.g. `Han` will not match `Hans`
- Matches are displayed in the respective client and dashboard panels


  ![result for 'find alex bernice'](images/findAlexBernice.png)


---

### `delete` - Remove a client
**Format:**
```
delete INDEX
```
**Example:**
```
delete 3
```

**Guidance:**
- Deletes the client at the given index in the displayed list.
- Note: Index corresponds to the client list currently shown, which may be filtered or sorted.

---

### `clear` - Delete all clients
**Format:**
```
clear
```
> ⚠️ **Warning:** This action **cannot be undone**.



---

### `sortbypaid` - Sort clients by payment status
**Format:**
```
sortbypaid
```

**Guidance:**
- Unpaid clients (paid:`false`) appear first.
- Paid clients (paid:`true`) appear last.
- Will switch back to client list to display sorted list.

---

### `sortbydeadline` - Sort clients by payment deadline
**Format:**
```
sortbydeadline [asc/desc]
```
**Examples:**
```
- `sortbydeadline` or `sortbydeadline asc` → ascending
- `sortbydeadline desc` → descending
```
**Guidance:**
- Ascending: earliest → latest → no deadline
- Descending: no deadline → latest → earliest
- Will switch back to client list to display sorted list.

---

### `sortbysession` - Sort clients by upcoming session
**Format:**
```
sortbysession
```
**Guidance:**
- Clients with nearest upcoming sessions will appear first
- Will switch back to client list to display sorted list.
---

### `session` - Update a client’s scheduled session
**Format:**
```
session INDEX s/SESSION
```
**Example:**
```
session 1 s/WEEKLY:MON-1800-1930
```
**Guidance:**

- FitBook automatically detects and rejects conflicting session timings.

**Supported Session Formats:**

| **Type** | **Format** | **Example** |
|-----------|-------------|-------------|
| **One-off** | `YYYY-MM-DD HH:MM` | `2025-06-10 14:30` |
| **Weekly (single slot)** | `WEEKLY:DAY-START-END` | `weekly:mon-1800-1930` |
| **Weekly (multi-slot)** | `WEEKLY:DAY-START-END-DAY-START-END` | `weekly:mon-1800-1930-tue-1800-1900` |
| **Biweekly** | `BIWEEKLY:DAY-START-END` | `biweekly:fri-0900-1030` |
| **Monthly** | `MONTHLY:DD HH:MM` | `monthly:15 10:00` |

**Additional Notes:**
- FitBook is optimised for same-day training sessions and therefore rejects unrealistic overnight ranges where the end time is earlier than the start time (e.g., `23:00-01:00`). Schedule these as two separate slots so each range stays within a single calendar day
- `DAY` accepts: mon, tue, wed, thu, fri, sat, sun
- Time uses 24-hour format (`HHmm` or `HH:MM`)
- Multi-slot sessions list multiple day–time ranges sequentially
- All times are interpreted in local time
- Biweekly sessions assume the same weekday and time range is occupied for every occurrence. FitBook will block another client from taking that slot even on the assumption they would attend on alternate weeks, so coordinate such arrangements outside the app for now

---

### `goal` - Set or clear a fitness goal
**Format:**
```
goal INDEX goal/GOAL
```
**Example:**
```
goal 1 goal/Complete a triathlon
```
**Guidance:**
- Use `goal/` with no text to clear the goal.
- There is a limit of 100 characters for the goal field.

---

### `deadline` - Update a payment deadline
**Format:**
```
deadline INDEX dl/DATE
```
**Example:**
```
deadline 4 dl/2025-12-31
```

---

### `paid` - Record payment status
**Format:**
```
paid INDEX paid/STATUS
```
**Example:**
```
paid 3 paid/true
```
**Guidance:**
- Use `true` if the client has paid, or `false` otherwise.
- Clients with paid status of `false` will be displayed in the dashboard under Unpaid Clients.

---

### `height`, `weight`, `age`, `bodyfat`, `gender` - Update individual attributes
Each of these commands updates one attribute using the same format:

**Format:**
```
ATTRIBUTE INDEX PREFIX/VALUE
```
**Examples:**
```
- height 2 h/168
- weight 2 w/68.5
- age 1 age/26
- bodyfat 1 bf/17.2
- gender 5 g/non-binary
- gender 1 g/Male        (case-insensitive: accepts Male, male, MALE, etc.)
- gender 2 g/FEMALE      (case-insensitive: accepts FEMALE, Female, female, etc.)
```

**Guidance:**
- Height: Integer value between 50 and 300 (inclusive)
- Weight: Numeric value greater than 20 and less than 500 (decimals allowed)
- Age: Integer between 1 and 120 (inclusive)
- Bodyfat: Numeric value between 5.0 and 60.0 (inclusive, up to one decimal place)
<<<<<<< HEAD
- Gender: Accepts any one of the following: (case-insensitive)
  - `male`, `female`, `other`, `non-binary`, `prefer not to say`
  -  Short forms: `m`, `f`, `o`, `nb`, `pns`
=======
- Gender: Accepts any one of the following (case-insensitive):
  - `male`, `female`, `other`, `non-binary`, `prefer not to say` (or `Male`, `FEMALE`, `Non-Binary`, etc.)
  - Short forms: `m`, `f`, `o`, `nb`, `pns` (also case-insensitive, e.g., `M`, `F`, `NB`) 
>>>>>>> 3d534b03

---

### `dashboard` - Switch to dashboard view
**Format:**
```
dashboard
```

---

### `help` - Open help window
**Format:**
```
help
```
**Guidance:**

Displays a new window with a link to the user guide.

![help_window_screenshot](images/helpMessageUpdated.png)


---

### `exit` - Close the program
**Format:**
```
exit
```

[↑ Back to top](#fitbook-user-guide)

---

## Data Handling

### Saving data
FitBook automatically saves all data to the hard disk after any command that changes data. No manual save is required.

### Data file location
Data is stored at:
```
[JAR file location]/data/FitBook.json
```

### Editing data manually
Advanced users may edit the JSON file directly.
⚠️ Invalid edits (e.g. malformed JSON) will cause FitBook to start with an empty dataset. Always back up before editing.

[↑ Back to top](#fitbook-user-guide)

---

## FAQ

**Q:** How do I transfer my data to another computer?<br>
**A:** Copy the entire FitBook home folder (including the `data` folder) to the other computer and run the same `.jar` file there.

[↑ Back to top](#fitbook-user-guide)

---


## Known Issues

1. **Multiple screens:**
   Moving FitBook to another monitor and reopening may cause it to appear off-screen.<br>
   **Fix:** Delete `preferences.json` and relaunch.

2. **Minimized Help window:**
   Running `help` again will not reopen a minimized window.<br>
   **Fix:** Restore it manually from your taskbar.

3. **Locale-specific date formats:**
   If your system locale is not `en-SG`, date parsing errors may occur.<br>
   **Fix:** Set your system locale to English (Singapore) or use the `yyyy-MM-dd` format.

[↑ Back to top](#fitbook-user-guide)


---
*End of User Guide.*<|MERGE_RESOLUTION|>--- conflicted
+++ resolved
@@ -417,15 +417,9 @@
 - Weight: Numeric value greater than 20 and less than 500 (decimals allowed)
 - Age: Integer between 1 and 120 (inclusive)
 - Bodyfat: Numeric value between 5.0 and 60.0 (inclusive, up to one decimal place)
-<<<<<<< HEAD
-- Gender: Accepts any one of the following: (case-insensitive)
-  - `male`, `female`, `other`, `non-binary`, `prefer not to say`
-  -  Short forms: `m`, `f`, `o`, `nb`, `pns`
-=======
 - Gender: Accepts any one of the following (case-insensitive):
   - `male`, `female`, `other`, `non-binary`, `prefer not to say` (or `Male`, `FEMALE`, `Non-Binary`, etc.)
   - Short forms: `m`, `f`, `o`, `nb`, `pns` (also case-insensitive, e.g., `M`, `F`, `NB`) 
->>>>>>> 3d534b03
 
 ---
 
