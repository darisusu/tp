@startuml

Class Tag

Class Session {
    -SessionType type
    -LocalDateTime oneOffDateTime
    -int dayOfMonth
    -LocalTime time
    -List<RecurringSlot> recurringSlots
    +static fromString(raw)
    +boolean conflictsWith(Session)
}

Class "Session::RecurringSlot" as SessionRecurringSlot {
    -DayOfWeek day
    -LocalTime start
    -LocalTime end
}

Enum SessionType {
    ONE_OFF
    WEEKLY
    BIWEEKLY
    MONTHLY
}

Class ConflictingSessionException

Class I #FFFFFF

UniquePersonList --> "~* all" Person
UniquePersonList ..> Session : checks conflicts
UniquePersonList ..> ConflictingSessionException : <<throws>>
Person *--> Name
Person *--> Phone
Person *--> Email
Person *--> Address
Person *--> Goal
Person *--> Height
<<<<<<< HEAD
Person *--> Goal
Person *--> Deadline
=======
Person *--> Weight
Person *--> Age
Person *--> Gender
Person *--> Deadline
Person *--> Paid
Person *--> Bodyfat
>>>>>>> b620faa3
Person *--> "*" Tag
Person *--> Session : session
Session *--> SessionRecurringSlot : recurringSlots
Session --> SessionType : type

Address -[hidden]right-> Email

note right of Session
  Supports multi-slot WEEKLY/BIWEEKLY sessions
  and prevents overlapping recurring slots.
end note

ModelManager --> "~* filtered" Person
@enduml<|MERGE_RESOLUTION|>--- conflicted
+++ resolved
@@ -38,17 +38,12 @@
 Person *--> Address
 Person *--> Goal
 Person *--> Height
-<<<<<<< HEAD
-Person *--> Goal
-Person *--> Deadline
-=======
 Person *--> Weight
 Person *--> Age
 Person *--> Gender
 Person *--> Deadline
 Person *--> Paid
 Person *--> Bodyfat
->>>>>>> b620faa3
 Person *--> "*" Tag
 Person *--> Session : session
 Session *--> SessionRecurringSlot : recurringSlots
