package seedu.address.logic.commands;

import static java.util.Objects.requireNonNull;
import static org.junit.jupiter.api.Assertions.assertEquals;
import static org.junit.jupiter.api.Assertions.assertFalse;
import static org.junit.jupiter.api.Assertions.assertTrue;
import static seedu.address.testutil.Assert.assertThrows;
import static seedu.address.testutil.TypicalPersons.ALICE;

import java.nio.file.Path;
import java.util.ArrayList;
import java.util.Arrays;
import java.util.Comparator;
import java.util.function.Predicate;

import org.junit.jupiter.api.Test;

import javafx.collections.ObservableList;
import seedu.address.commons.core.GuiSettings;
import seedu.address.logic.Messages;
import seedu.address.logic.commands.exceptions.CommandException;
import seedu.address.model.AddressBook;
import seedu.address.model.Model;
import seedu.address.model.ReadOnlyAddressBook;
import seedu.address.model.ReadOnlyUserPrefs;
import seedu.address.model.person.Person;
import seedu.address.testutil.PersonBuilder;

public class AddCommandTest {

    @Test
    public void constructor_nullPerson_throwsNullPointerException() {
        assertThrows(NullPointerException.class, () -> new AddCommand(null));
    }

    @Test
    public void execute_personAcceptedByModel_addSuccessful() throws Exception {
        ModelStubAcceptingPersonAdded modelStub = new ModelStubAcceptingPersonAdded();
        Person validPerson = new PersonBuilder().build();

        CommandResult commandResult = new AddCommand(validPerson).execute(modelStub);

        assertEquals(String.format(AddCommand.MESSAGE_SUCCESS, Messages.format(validPerson)),
                commandResult.getFeedbackToUser());
        assertEquals(Arrays.asList(validPerson), modelStub.personsAdded);
    }

    @Test
    public void execute_duplicatePerson_throwsCommandException() {
        Person validPerson = new PersonBuilder().build();
        AddCommand addCommand = new AddCommand(validPerson);
        ModelStub modelStub = new ModelStubWithPerson(validPerson);

        assertThrows(CommandException.class, AddCommand.MESSAGE_DUPLICATE_PERSON, () -> addCommand.execute(modelStub));
    }

    @Test
    public void equals() {
        Person alice = new PersonBuilder().withName("Alice").build();
        Person bob = new PersonBuilder().withName("Bob").build();
        AddCommand addAliceCommand = new AddCommand(alice);
        AddCommand addBobCommand = new AddCommand(bob);

        // same object -> returns true
        assertTrue(addAliceCommand.equals(addAliceCommand));

        // same values -> returns true
        AddCommand addAliceCommandCopy = new AddCommand(alice);
        assertTrue(addAliceCommand.equals(addAliceCommandCopy));

        // different types -> returns false
        assertFalse(addAliceCommand.equals(1));

        // null -> returns false
        assertFalse(addAliceCommand.equals(null));

        // different person -> returns false
        assertFalse(addAliceCommand.equals(addBobCommand));
    }

    @Test
    public void toStringMethod() {
        AddCommand addCommand = new AddCommand(ALICE);
        String expected = AddCommand.class.getCanonicalName() + "{toAdd=" + ALICE + "}";
        assertEquals(expected, addCommand.toString());
    }

    /**
     * A default model stub that have all of the methods failing.
     */
    private class ModelStub implements Model {
        @Override
        public void setUserPrefs(ReadOnlyUserPrefs userPrefs) {
            throw new AssertionError("This method should not be called.");
        }

        @Override
        public ReadOnlyUserPrefs getUserPrefs() {
            throw new AssertionError("This method should not be called.");
        }

        @Override
        public GuiSettings getGuiSettings() {
            throw new AssertionError("This method should not be called.");
        }

        @Override
        public void setGuiSettings(GuiSettings guiSettings) {
            throw new AssertionError("This method should not be called.");
        }

        @Override
        public Path getAddressBookFilePath() {
            throw new AssertionError("This method should not be called.");
        }

        @Override
        public void setAddressBookFilePath(Path addressBookFilePath) {
            throw new AssertionError("This method should not be called.");
        }

        @Override
        public void addPerson(Person person) {
            throw new AssertionError("This method should not be called.");
        }

        @Override
        public void setAddressBook(ReadOnlyAddressBook newData) {
            throw new AssertionError("This method should not be called.");
        }

        @Override
        public ReadOnlyAddressBook getAddressBook() {
            throw new AssertionError("This method should not be called.");
        }

        @Override
        public boolean hasPerson(Person person) {
            throw new AssertionError("This method should not be called.");
        }

        @Override
        public void deletePerson(Person target) {
            throw new AssertionError("This method should not be called.");
        }

        @Override
        public void setPerson(Person target, Person editedPerson) {
            throw new AssertionError("This method should not be called.");
        }

        @Override
        public ObservableList<Person> getFilteredPersonList() {
            throw new AssertionError("This method should not be called.");
        }

        @Override
        public void updateFilteredPersonList(Predicate<Person> predicate) {
            throw new AssertionError("This method should not be called.");
        }

        @Override
        public boolean hasSessionConflict(Person person, Person toIgnore) {
            throw new UnsupportedOperationException("Unimplemented method 'hasSessionConflict'");
        }

        @Override
        public boolean hasSessionConflict(Person person) {
            throw new UnsupportedOperationException("Unimplemented method 'hasSessionConflict'");
        }

        @Override
<<<<<<< HEAD
        public void setPersonListComparator(Comparator<Person> comparator) {
            throw new AssertionError("sortPersonList should not be called in AddCommandTest.");
        }

        @Override
        public void resetPersonListOrder(){

=======
        public void sortPersonListByPaid() {
            throw new AssertionError("This method should not be called.");
>>>>>>> dd0277f6
        }
    }

    /**
     * A Model stub that contains a single person.
     */
    private class ModelStubWithPerson extends ModelStub {
        private final Person person;

        ModelStubWithPerson(Person person) {
            requireNonNull(person);
            this.person = person;
        }

        @Override
        public boolean hasPerson(Person person) {
            requireNonNull(person);
            return this.person.isSamePerson(person);
        }
    }

    /**
     * A Model stub that always accept the person being added.
     */
    private class ModelStubAcceptingPersonAdded extends ModelStub {
        final ArrayList<Person> personsAdded = new ArrayList<>();

        @Override
        public boolean hasPerson(Person person) {
            requireNonNull(person);
            return personsAdded.stream().anyMatch(person::isSamePerson);
        }

        @Override
        public void addPerson(Person person) {
            requireNonNull(person);
            personsAdded.add(person);
        }

        @Override
        public ReadOnlyAddressBook getAddressBook() {
            return new AddressBook();
        }

        @Override
        public boolean hasSessionConflict(Person person, Person toIgnore) {
            return false;
        }

        @Override
        public boolean hasSessionConflict(Person person) {
            return false;
        }

        @Override
        public void updateFilteredPersonList(Predicate<Person> predicate) {
            // do nothing
        }
    }
}<|MERGE_RESOLUTION|>--- conflicted
+++ resolved
@@ -170,7 +170,6 @@
         }
 
         @Override
-<<<<<<< HEAD
         public void setPersonListComparator(Comparator<Person> comparator) {
             throw new AssertionError("sortPersonList should not be called in AddCommandTest.");
         }
@@ -178,10 +177,8 @@
         @Override
         public void resetPersonListOrder(){
 
-=======
         public void sortPersonListByPaid() {
             throw new AssertionError("This method should not be called.");
->>>>>>> dd0277f6
         }
     }
 
