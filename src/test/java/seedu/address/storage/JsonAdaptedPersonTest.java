--- conflicted
+++ resolved
@@ -59,12 +59,8 @@
     public void toModelType_invalidName_throwsIllegalValueException() {
         JsonAdaptedPerson person =
                 new JsonAdaptedPerson(INVALID_NAME, VALID_PHONE, VALID_EMAIL, VALID_ADDRESS, VALID_GOAL,
-<<<<<<< HEAD
-                        VALID_HEIGHT, VALID_AGE, VALID_GENDER, VALID_DEADLINE, VALID_PAID, VALID_BODYFAT, VALID_TAGS);
-=======
                         VALID_HEIGHT, VALID_WEIGHT, VALID_AGE, VALID_GENDER, VALID_DEADLINE,
-                        VALID_PAID, VALID_TAGS);
->>>>>>> 50e1b334
+                        VALID_PAID, VALID_BODYFAT, VALID_TAGS);
         String expectedMessage = Name.MESSAGE_CONSTRAINTS;
         assertThrows(IllegalValueException.class, expectedMessage, person::toModelType);
     }
@@ -72,12 +68,8 @@
     @Test
     public void toModelType_nullName_throwsIllegalValueException() {
         JsonAdaptedPerson person = new JsonAdaptedPerson(null, VALID_PHONE, VALID_EMAIL, VALID_ADDRESS,
-<<<<<<< HEAD
-                VALID_GOAL, VALID_HEIGHT, VALID_AGE, VALID_GENDER, VALID_DEADLINE, VALID_PAID, VALID_BODYFAT, VALID_TAGS);
-=======
                 VALID_GOAL, VALID_HEIGHT, VALID_WEIGHT, VALID_AGE, VALID_GENDER, VALID_DEADLINE,
-                VALID_PAID, VALID_TAGS);
->>>>>>> 50e1b334
+                VALID_PAID, VALID_BODYFAT, VALID_TAGS);
         String expectedMessage = String.format(MISSING_FIELD_MESSAGE_FORMAT, Name.class.getSimpleName());
         assertThrows(IllegalValueException.class, expectedMessage, person::toModelType);
     }
@@ -86,12 +78,8 @@
     public void toModelType_invalidPhone_throwsIllegalValueException() {
         JsonAdaptedPerson person =
                 new JsonAdaptedPerson(VALID_NAME, INVALID_PHONE, VALID_EMAIL, VALID_ADDRESS,
-<<<<<<< HEAD
-                        VALID_GOAL, VALID_HEIGHT, VALID_AGE, VALID_GENDER, VALID_DEADLINE, VALID_PAID, VALID_BODYFAT, VALID_TAGS);
-=======
                         VALID_GOAL, VALID_HEIGHT, VALID_WEIGHT, VALID_AGE, VALID_GENDER, VALID_DEADLINE,
-                        VALID_PAID, VALID_TAGS);
->>>>>>> 50e1b334
+                        VALID_PAID, VALID_BODYFAT, VALID_TAGS);
         String expectedMessage = Phone.MESSAGE_CONSTRAINTS;
         assertThrows(IllegalValueException.class, expectedMessage, person::toModelType);
     }
@@ -99,12 +87,8 @@
     @Test
     public void toModelType_nullPhone_throwsIllegalValueException() {
         JsonAdaptedPerson person = new JsonAdaptedPerson(VALID_NAME, null, VALID_EMAIL, VALID_ADDRESS,
-<<<<<<< HEAD
-                VALID_GOAL, VALID_HEIGHT, VALID_AGE, VALID_GENDER, VALID_DEADLINE, VALID_PAID, VALID_BODYFAT, VALID_TAGS);
-=======
                 VALID_GOAL, VALID_HEIGHT, VALID_WEIGHT, VALID_AGE, VALID_GENDER, VALID_DEADLINE,
-                VALID_PAID, VALID_TAGS);
->>>>>>> 50e1b334
+                VALID_PAID, VALID_BODYFAT, VALID_TAGS);
         String expectedMessage = String.format(MISSING_FIELD_MESSAGE_FORMAT, Phone.class.getSimpleName());
         assertThrows(IllegalValueException.class, expectedMessage, person::toModelType);
     }
@@ -113,12 +97,8 @@
     public void toModelType_invalidEmail_throwsIllegalValueException() {
         JsonAdaptedPerson person =
                 new JsonAdaptedPerson(VALID_NAME, VALID_PHONE, INVALID_EMAIL, VALID_ADDRESS,
-<<<<<<< HEAD
-                        VALID_GOAL, VALID_HEIGHT, VALID_AGE, VALID_GENDER, VALID_DEADLINE, VALID_PAID, VALID_BODYFAT, VALID_TAGS);
-=======
                         VALID_GOAL, VALID_HEIGHT, VALID_WEIGHT, VALID_AGE, VALID_GENDER, VALID_DEADLINE,
-                        VALID_PAID, VALID_TAGS);
->>>>>>> 50e1b334
+                        VALID_PAID, VALID_BODYFAT, VALID_TAGS);
         String expectedMessage = Email.MESSAGE_CONSTRAINTS;
         assertThrows(IllegalValueException.class, expectedMessage, person::toModelType);
     }
@@ -126,12 +106,8 @@
     @Test
     public void toModelType_nullEmail_throwsIllegalValueException() {
         JsonAdaptedPerson person = new JsonAdaptedPerson(VALID_NAME, VALID_PHONE, null, VALID_ADDRESS,
-<<<<<<< HEAD
-                VALID_GOAL, VALID_HEIGHT, VALID_AGE, VALID_GENDER, VALID_DEADLINE, VALID_PAID, VALID_BODYFAT, VALID_TAGS);
-=======
                 VALID_GOAL, VALID_HEIGHT, VALID_WEIGHT, VALID_AGE, VALID_GENDER, VALID_DEADLINE,
-                VALID_PAID, VALID_TAGS);
->>>>>>> 50e1b334
+                VALID_PAID, VALID_BODYFAT, VALID_TAGS);
         String expectedMessage = String.format(MISSING_FIELD_MESSAGE_FORMAT, Email.class.getSimpleName());
         assertThrows(IllegalValueException.class, expectedMessage, person::toModelType);
     }
@@ -140,12 +116,8 @@
     public void toModelType_invalidAddress_throwsIllegalValueException() {
         JsonAdaptedPerson person =
                 new JsonAdaptedPerson(VALID_NAME, VALID_PHONE, VALID_EMAIL, INVALID_ADDRESS,
-<<<<<<< HEAD
-                        VALID_GOAL, VALID_HEIGHT, VALID_AGE, VALID_GENDER, VALID_DEADLINE, VALID_PAID, VALID_BODYFAT, VALID_TAGS);
-=======
                         VALID_GOAL, VALID_HEIGHT, VALID_WEIGHT, VALID_AGE, VALID_GENDER, VALID_DEADLINE,
-                        VALID_PAID, VALID_TAGS);
->>>>>>> 50e1b334
+                        VALID_PAID, VALID_BODYFAT, VALID_TAGS);
         String expectedMessage = Address.MESSAGE_CONSTRAINTS;
         assertThrows(IllegalValueException.class, expectedMessage, person::toModelType);
     }
@@ -155,12 +127,8 @@
     public void toModelType_invalidHeight_throwsIllegalValueException() {
         JsonAdaptedPerson person =
                 new JsonAdaptedPerson(VALID_NAME, VALID_PHONE, VALID_EMAIL, VALID_ADDRESS, VALID_GOAL,
-<<<<<<< HEAD
-                        INVALID_HEIGHT, VALID_AGE, VALID_GENDER, VALID_DEADLINE, VALID_PAID, VALID_BODYFAT, VALID_TAGS);
-=======
                         INVALID_HEIGHT, VALID_WEIGHT, VALID_AGE, VALID_GENDER, VALID_DEADLINE,
-                        VALID_PAID, VALID_TAGS);
->>>>>>> 50e1b334
+                        VALID_PAID, VALID_BODYFAT, VALID_TAGS);
         String expectedMessage = Height.MESSAGE_CONSTRAINTS;
         assertThrows(IllegalValueException.class, expectedMessage, person::toModelType);
     }
@@ -169,12 +137,8 @@
     public void toModelType_nullHeight_throwsIllegalValueException() {
         JsonAdaptedPerson person =
                 new JsonAdaptedPerson(VALID_NAME, VALID_PHONE, VALID_EMAIL, VALID_ADDRESS, VALID_GOAL,
-<<<<<<< HEAD
-                        null, VALID_AGE, VALID_GENDER, VALID_DEADLINE, VALID_PAID, VALID_BODYFAT, VALID_TAGS);
-=======
                         null, VALID_WEIGHT, VALID_AGE, VALID_GENDER, VALID_DEADLINE,
-                        VALID_PAID, VALID_TAGS);
->>>>>>> 50e1b334
+                        VALID_PAID, VALID_BODYFAT, VALID_TAGS);
         String expectedMessage = String.format(MISSING_FIELD_MESSAGE_FORMAT, Height.class.getSimpleName());
         assertThrows(IllegalValueException.class, expectedMessage, person::toModelType);
     }
@@ -182,12 +146,8 @@
     @Test
     public void toModelType_nullAddress_throwsIllegalValueException() {
         JsonAdaptedPerson person = new JsonAdaptedPerson(VALID_NAME, VALID_PHONE, VALID_EMAIL, null,
-<<<<<<< HEAD
-                VALID_GOAL, VALID_HEIGHT, VALID_AGE, VALID_GENDER, VALID_DEADLINE, VALID_PAID, VALID_BODYFAT, VALID_TAGS);
-=======
                 VALID_GOAL, VALID_HEIGHT, VALID_WEIGHT, VALID_AGE, VALID_GENDER, VALID_DEADLINE,
-                VALID_PAID, VALID_TAGS);
->>>>>>> 50e1b334
+                VALID_PAID, VALID_BODYFAT, VALID_TAGS);
         String expectedMessage = String.format(MISSING_FIELD_MESSAGE_FORMAT, Address.class.getSimpleName());
         assertThrows(IllegalValueException.class, expectedMessage, person::toModelType);
     }
@@ -198,12 +158,8 @@
         invalidTags.add(new JsonAdaptedTag(INVALID_TAG));
         JsonAdaptedPerson person =
                 new JsonAdaptedPerson(VALID_NAME, VALID_PHONE, VALID_EMAIL, VALID_ADDRESS,
-<<<<<<< HEAD
-                        VALID_GOAL, VALID_HEIGHT, VALID_AGE, VALID_GENDER, VALID_DEADLINE, VALID_PAID, VALID_BODYFAT, invalidTags);
-=======
                         VALID_GOAL, VALID_WEIGHT, VALID_HEIGHT, VALID_AGE, VALID_GENDER, VALID_DEADLINE,
-                        VALID_PAID, invalidTags);
->>>>>>> 50e1b334
+                        VALID_PAID, VALID_BODYFAT, invalidTags);
         assertThrows(IllegalValueException.class, person::toModelType);
     }
 
@@ -212,7 +168,7 @@
         JsonAdaptedPerson person = new JsonAdaptedPerson(
                 VALID_NAME, VALID_PHONE, VALID_EMAIL, VALID_ADDRESS, VALID_GOAL,
                 VALID_HEIGHT, INVALID_WEIGHT, VALID_AGE, VALID_GENDER, VALID_DEADLINE,
-                VALID_PAID, VALID_TAGS);
+                VALID_PAID, VALID_BODYFAT, VALID_TAGS);
         String expectedMessage = Weight.MESSAGE_CONSTRAINTS;
         assertThrows(IllegalValueException.class, expectedMessage, person::toModelType);
     }
@@ -222,7 +178,7 @@
         JsonAdaptedPerson person = new JsonAdaptedPerson(
                 VALID_NAME, VALID_PHONE, VALID_EMAIL, VALID_ADDRESS, VALID_GOAL,
                 VALID_HEIGHT, null,VALID_AGE, VALID_GENDER, VALID_DEADLINE,
-                VALID_PAID, VALID_TAGS);
+                VALID_PAID, VALID_BODYFAT, VALID_TAGS);
         String expectedMessage = String.format(MISSING_FIELD_MESSAGE_FORMAT, Weight.class.getSimpleName());
         assertThrows(IllegalValueException.class, expectedMessage, person::toModelType);
     }
