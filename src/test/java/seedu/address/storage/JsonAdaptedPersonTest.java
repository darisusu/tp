package seedu.address.storage;

import static org.junit.jupiter.api.Assertions.assertEquals;
import static seedu.address.storage.JsonAdaptedPerson.MISSING_FIELD_MESSAGE_FORMAT;
import static seedu.address.testutil.Assert.assertThrows;
import static seedu.address.testutil.TypicalPersons.BENSON;

import java.util.ArrayList;
import java.util.List;
import java.util.stream.Collectors;

import org.junit.jupiter.api.Test;

import seedu.address.commons.exceptions.IllegalValueException;
import seedu.address.model.person.Address;
import seedu.address.model.person.Email;
import seedu.address.model.person.Height;
import seedu.address.model.person.Name;
import seedu.address.model.person.Paid;
import seedu.address.model.person.Phone;

public class JsonAdaptedPersonTest {

    private static final String INVALID_NAME = "R@chel";
    private static final String INVALID_PHONE = "+651234";
    private static final String INVALID_ADDRESS = " ";
    private static final String INVALID_EMAIL = "example.com";
    private static final String INVALID_TAG = "#friend";
<<<<<<< HEAD
    private static final String INVALID_HEIGHT = "-10"; // invalid height
=======
    private static final String INVALID_PAID = "notaboolean";
>>>>>>> c7f563ee

    private static final String VALID_NAME = BENSON.getName().toString();
    private static final String VALID_PHONE = BENSON.getPhone().toString();
    private static final String VALID_EMAIL = BENSON.getEmail().toString();
    private static final String VALID_ADDRESS = BENSON.getAddress().toString();
<<<<<<< HEAD
    private static final String VALID_HEIGHT = String.valueOf(BENSON.getHeight().value);

=======
    private static final String VALID_PAID = BENSON.getPaymentStatus().toString();
>>>>>>> c7f563ee
    private static final List<JsonAdaptedTag> VALID_TAGS = BENSON.getTags().stream()
            .map(JsonAdaptedTag::new)
            .collect(Collectors.toList());

    @Test
    public void toModelType_validPersonDetails_returnsPerson() throws Exception {
        JsonAdaptedPerson person = new JsonAdaptedPerson(BENSON);
        assertEquals(BENSON, person.toModelType());
    }

    @Test
    public void toModelType_invalidName_throwsIllegalValueException() {
        JsonAdaptedPerson person =
<<<<<<< HEAD
                new JsonAdaptedPerson(INVALID_NAME, VALID_PHONE, VALID_EMAIL, VALID_ADDRESS, VALID_HEIGHT, VALID_TAGS);
=======
                new JsonAdaptedPerson(INVALID_NAME, VALID_PHONE, VALID_EMAIL, VALID_ADDRESS, VALID_PAID, VALID_TAGS);
>>>>>>> c7f563ee
        String expectedMessage = Name.MESSAGE_CONSTRAINTS;
        assertThrows(IllegalValueException.class, expectedMessage, person::toModelType);
    }

    @Test
    public void toModelType_nullName_throwsIllegalValueException() {
<<<<<<< HEAD
        JsonAdaptedPerson person = new JsonAdaptedPerson(null, VALID_PHONE, VALID_EMAIL, VALID_ADDRESS,
                VALID_HEIGHT, VALID_TAGS);
=======
        JsonAdaptedPerson person = new JsonAdaptedPerson(null, VALID_PHONE, VALID_EMAIL, VALID_ADDRESS, VALID_PAID, VALID_TAGS);
>>>>>>> c7f563ee
        String expectedMessage = String.format(MISSING_FIELD_MESSAGE_FORMAT, Name.class.getSimpleName());
        assertThrows(IllegalValueException.class, expectedMessage, person::toModelType);
    }

    @Test
    public void toModelType_invalidPhone_throwsIllegalValueException() {
        JsonAdaptedPerson person =
<<<<<<< HEAD
                new JsonAdaptedPerson(VALID_NAME, INVALID_PHONE, VALID_EMAIL, VALID_ADDRESS,
                        VALID_HEIGHT,VALID_TAGS);
=======
                new JsonAdaptedPerson(VALID_NAME, INVALID_PHONE, VALID_EMAIL, VALID_ADDRESS, VALID_PAID, VALID_TAGS);
>>>>>>> c7f563ee
        String expectedMessage = Phone.MESSAGE_CONSTRAINTS;
        assertThrows(IllegalValueException.class, expectedMessage, person::toModelType);
    }

    @Test
    public void toModelType_nullPhone_throwsIllegalValueException() {
<<<<<<< HEAD
        JsonAdaptedPerson person = new JsonAdaptedPerson(VALID_NAME, null, VALID_EMAIL, VALID_ADDRESS,
                VALID_HEIGHT, VALID_TAGS);
=======
        JsonAdaptedPerson person =
                new JsonAdaptedPerson(VALID_NAME, null, VALID_EMAIL, VALID_ADDRESS, VALID_PAID, VALID_TAGS);
>>>>>>> c7f563ee
        String expectedMessage = String.format(MISSING_FIELD_MESSAGE_FORMAT, Phone.class.getSimpleName());
        assertThrows(IllegalValueException.class, expectedMessage, person::toModelType);
    }

    @Test
    public void toModelType_invalidEmail_throwsIllegalValueException() {
        JsonAdaptedPerson person =
<<<<<<< HEAD
                new JsonAdaptedPerson(VALID_NAME, VALID_PHONE, INVALID_EMAIL, VALID_ADDRESS,
                        VALID_HEIGHT, VALID_TAGS);
=======
                new JsonAdaptedPerson(VALID_NAME, VALID_PHONE, INVALID_EMAIL, VALID_ADDRESS, VALID_PAID, VALID_TAGS);
>>>>>>> c7f563ee
        String expectedMessage = Email.MESSAGE_CONSTRAINTS;
        assertThrows(IllegalValueException.class, expectedMessage, person::toModelType);
    }

    @Test
    public void toModelType_nullEmail_throwsIllegalValueException() {
<<<<<<< HEAD
        JsonAdaptedPerson person = new JsonAdaptedPerson(VALID_NAME, VALID_PHONE, null, VALID_ADDRESS,
                VALID_HEIGHT, VALID_TAGS);
=======
        JsonAdaptedPerson person =
                new JsonAdaptedPerson(VALID_NAME, VALID_PHONE, null, VALID_ADDRESS, VALID_PAID, VALID_TAGS);
>>>>>>> c7f563ee
        String expectedMessage = String.format(MISSING_FIELD_MESSAGE_FORMAT, Email.class.getSimpleName());
        assertThrows(IllegalValueException.class, expectedMessage, person::toModelType);
    }

    @Test
    public void toModelType_invalidAddress_throwsIllegalValueException() {
        JsonAdaptedPerson person =
<<<<<<< HEAD
                new JsonAdaptedPerson(VALID_NAME, VALID_PHONE, VALID_EMAIL, INVALID_ADDRESS,
                        VALID_HEIGHT, VALID_TAGS);
=======
                new JsonAdaptedPerson(VALID_NAME, VALID_PHONE, VALID_EMAIL, INVALID_ADDRESS, VALID_PAID, VALID_TAGS);
>>>>>>> c7f563ee
        String expectedMessage = Address.MESSAGE_CONSTRAINTS;
        assertThrows(IllegalValueException.class, expectedMessage, person::toModelType);
    }

    // --- New Height Tests ---
    @Test
    public void toModelType_invalidHeight_throwsIllegalValueException() {
        JsonAdaptedPerson person =
                new JsonAdaptedPerson(VALID_NAME, VALID_PHONE, VALID_EMAIL, VALID_ADDRESS,
                        INVALID_HEIGHT, VALID_TAGS);
        String expectedMessage = Height.MESSAGE_CONSTRAINTS;
        assertThrows(IllegalValueException.class, expectedMessage, person::toModelType);
    }

    @Test
    public void toModelType_nullHeight_throwsIllegalValueException() {
        JsonAdaptedPerson person =
                new JsonAdaptedPerson(VALID_NAME, VALID_PHONE, VALID_EMAIL, VALID_ADDRESS,
                        null, VALID_TAGS);
        String expectedMessage = String.format(MISSING_FIELD_MESSAGE_FORMAT, Height.class.getSimpleName());
        assertThrows(IllegalValueException.class, expectedMessage, person::toModelType);
    }










    @Test
    public void toModelType_nullAddress_throwsIllegalValueException() {
<<<<<<< HEAD
        JsonAdaptedPerson person = new JsonAdaptedPerson(VALID_NAME, VALID_PHONE, VALID_EMAIL, null,
                VALID_HEIGHT, VALID_TAGS);
=======
        JsonAdaptedPerson person =
                new JsonAdaptedPerson(VALID_NAME, VALID_PHONE, VALID_EMAIL, null, VALID_PAID, VALID_TAGS);
>>>>>>> c7f563ee
        String expectedMessage = String.format(MISSING_FIELD_MESSAGE_FORMAT, Address.class.getSimpleName());
        assertThrows(IllegalValueException.class, expectedMessage, person::toModelType);
    }

    @Test
    public void toModelType_invalidTags_throwsIllegalValueException() {
        List<JsonAdaptedTag> invalidTags = new ArrayList<>(VALID_TAGS);
        invalidTags.add(new JsonAdaptedTag(INVALID_TAG));
        JsonAdaptedPerson person =
<<<<<<< HEAD
                new JsonAdaptedPerson(VALID_NAME, VALID_PHONE, VALID_EMAIL, VALID_ADDRESS,
                        VALID_HEIGHT, invalidTags);
        assertThrows(IllegalValueException.class, person::toModelType);
    }







=======
                new JsonAdaptedPerson(VALID_NAME, VALID_PHONE, VALID_EMAIL, VALID_ADDRESS, VALID_PAID, invalidTags);
        assertThrows(IllegalValueException.class, person::toModelType);
    }

    @Test
    public void toModelType_invalidPaid_throwsIllegalValueException() {
        JsonAdaptedPerson person =
                new JsonAdaptedPerson(VALID_NAME, VALID_PHONE, VALID_EMAIL, VALID_ADDRESS, INVALID_PAID, VALID_TAGS);
        String expectedMessage = Paid.MESSAGE_CONSTRAINTS;
        assertThrows(IllegalValueException.class, expectedMessage, person::toModelType);
    }

    @Test
    public void toModelType_nullPaid_throwsIllegalValueException() {
        JsonAdaptedPerson person =
                new JsonAdaptedPerson(VALID_NAME, VALID_PHONE, VALID_EMAIL, VALID_ADDRESS, null, VALID_TAGS);
        String expectedMessage = String.format(MISSING_FIELD_MESSAGE_FORMAT, "Paid");
        assertThrows(IllegalValueException.class, expectedMessage, person::toModelType);
    }
>>>>>>> c7f563ee
}<|MERGE_RESOLUTION|>--- conflicted
+++ resolved
@@ -26,22 +26,15 @@
     private static final String INVALID_ADDRESS = " ";
     private static final String INVALID_EMAIL = "example.com";
     private static final String INVALID_TAG = "#friend";
-<<<<<<< HEAD
     private static final String INVALID_HEIGHT = "-10"; // invalid height
-=======
     private static final String INVALID_PAID = "notaboolean";
->>>>>>> c7f563ee
 
     private static final String VALID_NAME = BENSON.getName().toString();
     private static final String VALID_PHONE = BENSON.getPhone().toString();
     private static final String VALID_EMAIL = BENSON.getEmail().toString();
     private static final String VALID_ADDRESS = BENSON.getAddress().toString();
-<<<<<<< HEAD
     private static final String VALID_HEIGHT = String.valueOf(BENSON.getHeight().value);
-
-=======
     private static final String VALID_PAID = BENSON.getPaymentStatus().toString();
->>>>>>> c7f563ee
     private static final List<JsonAdaptedTag> VALID_TAGS = BENSON.getTags().stream()
             .map(JsonAdaptedTag::new)
             .collect(Collectors.toList());
@@ -55,23 +48,15 @@
     @Test
     public void toModelType_invalidName_throwsIllegalValueException() {
         JsonAdaptedPerson person =
-<<<<<<< HEAD
-                new JsonAdaptedPerson(INVALID_NAME, VALID_PHONE, VALID_EMAIL, VALID_ADDRESS, VALID_HEIGHT, VALID_TAGS);
-=======
-                new JsonAdaptedPerson(INVALID_NAME, VALID_PHONE, VALID_EMAIL, VALID_ADDRESS, VALID_PAID, VALID_TAGS);
->>>>>>> c7f563ee
+                new JsonAdaptedPerson(INVALID_NAME, VALID_PHONE, VALID_EMAIL, VALID_ADDRESS, VALID_HEIGHT, VALID_PAID, VALID_TAGS);
         String expectedMessage = Name.MESSAGE_CONSTRAINTS;
         assertThrows(IllegalValueException.class, expectedMessage, person::toModelType);
     }
 
     @Test
     public void toModelType_nullName_throwsIllegalValueException() {
-<<<<<<< HEAD
-        JsonAdaptedPerson person = new JsonAdaptedPerson(null, VALID_PHONE, VALID_EMAIL, VALID_ADDRESS,
-                VALID_HEIGHT, VALID_TAGS);
-=======
-        JsonAdaptedPerson person = new JsonAdaptedPerson(null, VALID_PHONE, VALID_EMAIL, VALID_ADDRESS, VALID_PAID, VALID_TAGS);
->>>>>>> c7f563ee
+        JsonAdaptedPerson person = new JsonAdaptedPerson(null, VALID_PHONE, VALID_EMAIL, VALID_ADDRESS, 
+                                                         VALID_HEIGHT, VALID_PAID, VALID_TAGS);
         String expectedMessage = String.format(MISSING_FIELD_MESSAGE_FORMAT, Name.class.getSimpleName());
         assertThrows(IllegalValueException.class, expectedMessage, person::toModelType);
     }
@@ -79,25 +64,16 @@
     @Test
     public void toModelType_invalidPhone_throwsIllegalValueException() {
         JsonAdaptedPerson person =
-<<<<<<< HEAD
-                new JsonAdaptedPerson(VALID_NAME, INVALID_PHONE, VALID_EMAIL, VALID_ADDRESS,
-                        VALID_HEIGHT,VALID_TAGS);
-=======
-                new JsonAdaptedPerson(VALID_NAME, INVALID_PHONE, VALID_EMAIL, VALID_ADDRESS, VALID_PAID, VALID_TAGS);
->>>>>>> c7f563ee
+                new JsonAdaptedPerson(VALID_NAME, INVALID_PHONE, VALID_EMAIL, VALID_ADDRESS, 
+                                      VALID_HEIGHT, VALID_PAID, VALID_TAGS);
         String expectedMessage = Phone.MESSAGE_CONSTRAINTS;
         assertThrows(IllegalValueException.class, expectedMessage, person::toModelType);
     }
 
     @Test
     public void toModelType_nullPhone_throwsIllegalValueException() {
-<<<<<<< HEAD
         JsonAdaptedPerson person = new JsonAdaptedPerson(VALID_NAME, null, VALID_EMAIL, VALID_ADDRESS,
-                VALID_HEIGHT, VALID_TAGS);
-=======
-        JsonAdaptedPerson person =
-                new JsonAdaptedPerson(VALID_NAME, null, VALID_EMAIL, VALID_ADDRESS, VALID_PAID, VALID_TAGS);
->>>>>>> c7f563ee
+                VALID_HEIGHT, VALID_PAID, VALID_TAGS);
         String expectedMessage = String.format(MISSING_FIELD_MESSAGE_FORMAT, Phone.class.getSimpleName());
         assertThrows(IllegalValueException.class, expectedMessage, person::toModelType);
     }
@@ -105,25 +81,16 @@
     @Test
     public void toModelType_invalidEmail_throwsIllegalValueException() {
         JsonAdaptedPerson person =
-<<<<<<< HEAD
                 new JsonAdaptedPerson(VALID_NAME, VALID_PHONE, INVALID_EMAIL, VALID_ADDRESS,
-                        VALID_HEIGHT, VALID_TAGS);
-=======
-                new JsonAdaptedPerson(VALID_NAME, VALID_PHONE, INVALID_EMAIL, VALID_ADDRESS, VALID_PAID, VALID_TAGS);
->>>>>>> c7f563ee
+                        VALID_HEIGHT, VALID_PAID, VALID_TAGS);
         String expectedMessage = Email.MESSAGE_CONSTRAINTS;
         assertThrows(IllegalValueException.class, expectedMessage, person::toModelType);
     }
 
     @Test
     public void toModelType_nullEmail_throwsIllegalValueException() {
-<<<<<<< HEAD
         JsonAdaptedPerson person = new JsonAdaptedPerson(VALID_NAME, VALID_PHONE, null, VALID_ADDRESS,
-                VALID_HEIGHT, VALID_TAGS);
-=======
-        JsonAdaptedPerson person =
-                new JsonAdaptedPerson(VALID_NAME, VALID_PHONE, null, VALID_ADDRESS, VALID_PAID, VALID_TAGS);
->>>>>>> c7f563ee
+                VALID_HEIGHT, VALID_PAID, VALID_TAGS);
         String expectedMessage = String.format(MISSING_FIELD_MESSAGE_FORMAT, Email.class.getSimpleName());
         assertThrows(IllegalValueException.class, expectedMessage, person::toModelType);
     }
@@ -131,12 +98,8 @@
     @Test
     public void toModelType_invalidAddress_throwsIllegalValueException() {
         JsonAdaptedPerson person =
-<<<<<<< HEAD
                 new JsonAdaptedPerson(VALID_NAME, VALID_PHONE, VALID_EMAIL, INVALID_ADDRESS,
-                        VALID_HEIGHT, VALID_TAGS);
-=======
-                new JsonAdaptedPerson(VALID_NAME, VALID_PHONE, VALID_EMAIL, INVALID_ADDRESS, VALID_PAID, VALID_TAGS);
->>>>>>> c7f563ee
+                        VALID_HEIGHT, VALID_PAID, VALID_TAGS);
         String expectedMessage = Address.MESSAGE_CONSTRAINTS;
         assertThrows(IllegalValueException.class, expectedMessage, person::toModelType);
     }
@@ -146,7 +109,7 @@
     public void toModelType_invalidHeight_throwsIllegalValueException() {
         JsonAdaptedPerson person =
                 new JsonAdaptedPerson(VALID_NAME, VALID_PHONE, VALID_EMAIL, VALID_ADDRESS,
-                        INVALID_HEIGHT, VALID_TAGS);
+                        INVALID_HEIGHT, VALID_PAID, VALID_TAGS);
         String expectedMessage = Height.MESSAGE_CONSTRAINTS;
         assertThrows(IllegalValueException.class, expectedMessage, person::toModelType);
     }
@@ -155,29 +118,16 @@
     public void toModelType_nullHeight_throwsIllegalValueException() {
         JsonAdaptedPerson person =
                 new JsonAdaptedPerson(VALID_NAME, VALID_PHONE, VALID_EMAIL, VALID_ADDRESS,
-                        null, VALID_TAGS);
+                        null, VALID_PAID, VALID_TAGS);
         String expectedMessage = String.format(MISSING_FIELD_MESSAGE_FORMAT, Height.class.getSimpleName());
         assertThrows(IllegalValueException.class, expectedMessage, person::toModelType);
     }
 
-
-
-
-
-
-
-
-
-
+  
     @Test
     public void toModelType_nullAddress_throwsIllegalValueException() {
-<<<<<<< HEAD
         JsonAdaptedPerson person = new JsonAdaptedPerson(VALID_NAME, VALID_PHONE, VALID_EMAIL, null,
-                VALID_HEIGHT, VALID_TAGS);
-=======
-        JsonAdaptedPerson person =
-                new JsonAdaptedPerson(VALID_NAME, VALID_PHONE, VALID_EMAIL, null, VALID_PAID, VALID_TAGS);
->>>>>>> c7f563ee
+                VALID_HEIGHT, VALID_PAID, VALID_TAGS);
         String expectedMessage = String.format(MISSING_FIELD_MESSAGE_FORMAT, Address.class.getSimpleName());
         assertThrows(IllegalValueException.class, expectedMessage, person::toModelType);
     }
@@ -187,37 +137,10 @@
         List<JsonAdaptedTag> invalidTags = new ArrayList<>(VALID_TAGS);
         invalidTags.add(new JsonAdaptedTag(INVALID_TAG));
         JsonAdaptedPerson person =
-<<<<<<< HEAD
                 new JsonAdaptedPerson(VALID_NAME, VALID_PHONE, VALID_EMAIL, VALID_ADDRESS,
-                        VALID_HEIGHT, invalidTags);
+                        VALID_HEIGHT, VALID_PAID, invalidTags);
         assertThrows(IllegalValueException.class, person::toModelType);
     }
 
 
-
-
-
-
-
-=======
-                new JsonAdaptedPerson(VALID_NAME, VALID_PHONE, VALID_EMAIL, VALID_ADDRESS, VALID_PAID, invalidTags);
-        assertThrows(IllegalValueException.class, person::toModelType);
-    }
-
-    @Test
-    public void toModelType_invalidPaid_throwsIllegalValueException() {
-        JsonAdaptedPerson person =
-                new JsonAdaptedPerson(VALID_NAME, VALID_PHONE, VALID_EMAIL, VALID_ADDRESS, INVALID_PAID, VALID_TAGS);
-        String expectedMessage = Paid.MESSAGE_CONSTRAINTS;
-        assertThrows(IllegalValueException.class, expectedMessage, person::toModelType);
-    }
-
-    @Test
-    public void toModelType_nullPaid_throwsIllegalValueException() {
-        JsonAdaptedPerson person =
-                new JsonAdaptedPerson(VALID_NAME, VALID_PHONE, VALID_EMAIL, VALID_ADDRESS, null, VALID_TAGS);
-        String expectedMessage = String.format(MISSING_FIELD_MESSAGE_FORMAT, "Paid");
-        assertThrows(IllegalValueException.class, expectedMessage, person::toModelType);
-    }
->>>>>>> c7f563ee
 }