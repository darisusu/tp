package seedu.address.storage;

import static org.junit.jupiter.api.Assertions.assertEquals;
import static seedu.address.storage.JsonAdaptedPerson.MISSING_FIELD_MESSAGE_FORMAT;
import static seedu.address.testutil.Assert.assertThrows;
import static seedu.address.testutil.TypicalPersons.BENSON;

import java.util.ArrayList;
import java.util.List;
import java.util.stream.Collectors;

import org.junit.jupiter.api.Test;

import seedu.address.commons.exceptions.IllegalValueException;
import seedu.address.model.person.Address;
import seedu.address.model.person.Email;
import seedu.address.model.person.Height;
import seedu.address.model.person.Name;
import seedu.address.model.person.Paid;
import seedu.address.model.person.Phone;

public class JsonAdaptedPersonTest {

    private static final String INVALID_NAME = "R@chel";
    private static final String INVALID_PHONE = "+651234";
    private static final String INVALID_ADDRESS = " ";
    private static final String INVALID_EMAIL = "example.com";
    private static final String INVALID_TAG = "#friend";
<<<<<<< HEAD
    private static final String INVALID_DEADLINE = "20"
=======
    private static final String INVALID_HEIGHT = "-10"; // invalid height
    private static final String INVALID_PAID = "notaboolean";
>>>>>>> fa106abf

    private static final String VALID_NAME = BENSON.getName().toString();
    private static final String VALID_PHONE = BENSON.getPhone().toString();
    private static final String VALID_EMAIL = BENSON.getEmail().toString();
    private static final String VALID_ADDRESS = BENSON.getAddress().toString();
<<<<<<< HEAD
    private static final String VALID_DEADLINE = BENSON.getDeadline().toString();
=======
    private static final String VALID_GOAL = BENSON.getGoal().toString();
    private static final String VALID_HEIGHT = String.valueOf(BENSON.getHeight().value);
    private static final String VALID_PAID = BENSON.getPaymentStatus().toString();
>>>>>>> fa106abf
    private static final List<JsonAdaptedTag> VALID_TAGS = BENSON.getTags().stream()
            .map(JsonAdaptedTag::new)
            .collect(Collectors.toList());

    @Test
    public void toModelType_validPersonDetails_returnsPerson() throws Exception {
        JsonAdaptedPerson person = new JsonAdaptedPerson(BENSON);
        assertEquals(BENSON, person.toModelType());
    }

    @Test
    public void toModelType_invalidName_throwsIllegalValueException() {
        JsonAdaptedPerson person =
<<<<<<< HEAD
                new JsonAdaptedPerson(INVALID_NAME, VALID_PHONE, VALID_EMAIL, VALID_ADDRESS, VALID_DEADLINE, VALID_TAGS);
=======
                new JsonAdaptedPerson(INVALID_NAME, VALID_PHONE, VALID_EMAIL, VALID_ADDRESS, VALID_HEIGHT, VALID_PAID, VALID_GOAL, VALID_TAGS);
>>>>>>> fa106abf
        String expectedMessage = Name.MESSAGE_CONSTRAINTS;
        assertThrows(IllegalValueException.class, expectedMessage, person::toModelType);
    }

    @Test
    public void toModelType_nullName_throwsIllegalValueException() {
<<<<<<< HEAD
        JsonAdaptedPerson person = new JsonAdaptedPerson(null, VALID_PHONE, VALID_EMAIL, VALID_ADDRESS, VALID_DEADLINE, VALID_TAGS);
=======
        JsonAdaptedPerson person = new JsonAdaptedPerson(null, VALID_PHONE, VALID_EMAIL, VALID_ADDRESS, 
                                                         VALID_HEIGHT, VALID_PAID, VALID_GOAL, VALID_TAGS);
>>>>>>> fa106abf
        String expectedMessage = String.format(MISSING_FIELD_MESSAGE_FORMAT, Name.class.getSimpleName());
        assertThrows(IllegalValueException.class, expectedMessage, person::toModelType);
    }

    @Test
    public void toModelType_invalidPhone_throwsIllegalValueException() {
        JsonAdaptedPerson person =
<<<<<<< HEAD
                new JsonAdaptedPerson(VALID_NAME, INVALID_PHONE, VALID_EMAIL, VALID_ADDRESS, VALID_DEADLINE, VALID_TAGS);
=======
                new JsonAdaptedPerson(VALID_NAME, INVALID_PHONE, VALID_EMAIL, VALID_ADDRESS, 
                                      VALID_HEIGHT, VALID_PAID, VALID_GOAL, VALID_TAGS);
>>>>>>> fa106abf
        String expectedMessage = Phone.MESSAGE_CONSTRAINTS;
        assertThrows(IllegalValueException.class, expectedMessage, person::toModelType);
    }

    @Test
    public void toModelType_nullPhone_throwsIllegalValueException() {
<<<<<<< HEAD
        JsonAdaptedPerson person = new JsonAdaptedPerson(VALID_NAME, null, VALID_EMAIL, VALID_ADDRESS, VALID_DEADLINE, VALID_TAGS);
=======
        JsonAdaptedPerson person =
                new JsonAdaptedPerson(VALID_NAME, null, VALID_EMAIL, VALID_ADDRESS, VALID_GOAL, VALID_TAGS);
        JsonAdaptedPerson person = new JsonAdaptedPerson(VALID_NAME, null, VALID_EMAIL, VALID_ADDRESS,
                VALID_HEIGHT, VALID_PAID, VALID_GOAL, VALID_TAGS);
>>>>>>> fa106abf
        String expectedMessage = String.format(MISSING_FIELD_MESSAGE_FORMAT, Phone.class.getSimpleName());
        assertThrows(IllegalValueException.class, expectedMessage, person::toModelType);
    }

    @Test
    public void toModelType_invalidEmail_throwsIllegalValueException() {
        JsonAdaptedPerson person =
<<<<<<< HEAD
                new JsonAdaptedPerson(VALID_NAME, VALID_PHONE, INVALID_EMAIL, VALID_ADDRESS, VALID_DEADLINE, VALID_TAGS);
=======
                new JsonAdaptedPerson(VALID_NAME, VALID_PHONE, INVALID_EMAIL, VALID_ADDRESS,
                        VALID_HEIGHT, VALID_PAID, VALID_GOAL, VALID_TAGS);
>>>>>>> fa106abf
        String expectedMessage = Email.MESSAGE_CONSTRAINTS;
        assertThrows(IllegalValueException.class, expectedMessage, person::toModelType);
    }

    @Test
    public void toModelType_nullEmail_throwsIllegalValueException() {
<<<<<<< HEAD
        JsonAdaptedPerson person = new JsonAdaptedPerson(VALID_NAME, VALID_PHONE, null, VALID_ADDRESS, VALID_DEADLINE, VALID_TAGS);
=======
        JsonAdaptedPerson person = new JsonAdaptedPerson(VALID_NAME, VALID_PHONE, null, VALID_ADDRESS,
                VALID_HEIGHT, VALID_PAID, VALID_GOAL, VALID_TAGS);
>>>>>>> fa106abf
        String expectedMessage = String.format(MISSING_FIELD_MESSAGE_FORMAT, Email.class.getSimpleName());
        assertThrows(IllegalValueException.class, expectedMessage, person::toModelType);
    }

    @Test
    public void toModelType_invalidAddress_throwsIllegalValueException() {
        JsonAdaptedPerson person =
<<<<<<< HEAD
                new JsonAdaptedPerson(VALID_NAME, VALID_PHONE, VALID_EMAIL, INVALID_ADDRESS, VALID_DEADLINE, VALID_TAGS);
=======
                new JsonAdaptedPerson(VALID_NAME, VALID_PHONE, VALID_EMAIL, INVALID_ADDRESS,
                        VALID_HEIGHT, VALID_PAID, VALID_GOAL, VALID_TAGS);
>>>>>>> fa106abf
        String expectedMessage = Address.MESSAGE_CONSTRAINTS;
        assertThrows(IllegalValueException.class, expectedMessage, person::toModelType);
    }

    // --- New Height Tests ---
    @Test
    public void toModelType_invalidHeight_throwsIllegalValueException() {
        JsonAdaptedPerson person =
                new JsonAdaptedPerson(VALID_NAME, VALID_PHONE, VALID_EMAIL, VALID_ADDRESS,
                        INVALID_HEIGHT, VALID_PAID, VALID_TAGS);
        String expectedMessage = Height.MESSAGE_CONSTRAINTS;
        assertThrows(IllegalValueException.class, expectedMessage, person::toModelType);
    }

    @Test
    public void toModelType_nullHeight_throwsIllegalValueException() {
        JsonAdaptedPerson person =
                new JsonAdaptedPerson(VALID_NAME, VALID_PHONE, VALID_EMAIL, VALID_ADDRESS,
                        null, VALID_PAID, VALID_TAGS);
        String expectedMessage = String.format(MISSING_FIELD_MESSAGE_FORMAT, Height.class.getSimpleName());
        assertThrows(IllegalValueException.class, expectedMessage, person::toModelType);
    }

  
    @Test
    public void toModelType_nullAddress_throwsIllegalValueException() {
<<<<<<< HEAD
        JsonAdaptedPerson person = new JsonAdaptedPerson(VALID_NAME, VALID_PHONE, VALID_EMAIL, null, VALID_DEADLINE, VALID_TAGS);
=======
        JsonAdaptedPerson person = new JsonAdaptedPerson(VALID_NAME, VALID_PHONE, VALID_EMAIL, null,
                VALID_HEIGHT, VALID_PAID, VALID_GOAL, VALID_TAGS);
>>>>>>> fa106abf
        String expectedMessage = String.format(MISSING_FIELD_MESSAGE_FORMAT, Address.class.getSimpleName());
        assertThrows(IllegalValueException.class, expectedMessage, person::toModelType);
    }

    @Test
    public void toModelType_invalidTags_throwsIllegalValueException() {
        List<JsonAdaptedTag> invalidTags = new ArrayList<>(VALID_TAGS);
        invalidTags.add(new JsonAdaptedTag(INVALID_TAG));
        JsonAdaptedPerson person =
<<<<<<< HEAD
                new JsonAdaptedPerson(VALID_NAME, VALID_PHONE, VALID_EMAIL, VALID_ADDRESS, VALID_DEADLINE, invalidTags);
=======
                new JsonAdaptedPerson(VALID_NAME, VALID_PHONE, VALID_EMAIL, VALID_ADDRESS,
                        VALID_HEIGHT, VALID_PAID, VALID_GOAL, invalidTags);
>>>>>>> fa106abf
        assertThrows(IllegalValueException.class, person::toModelType);
    }


}<|MERGE_RESOLUTION|>--- conflicted
+++ resolved
@@ -26,24 +26,18 @@
     private static final String INVALID_ADDRESS = " ";
     private static final String INVALID_EMAIL = "example.com";
     private static final String INVALID_TAG = "#friend";
-<<<<<<< HEAD
     private static final String INVALID_DEADLINE = "20"
-=======
     private static final String INVALID_HEIGHT = "-10"; // invalid height
     private static final String INVALID_PAID = "notaboolean";
->>>>>>> fa106abf
 
     private static final String VALID_NAME = BENSON.getName().toString();
     private static final String VALID_PHONE = BENSON.getPhone().toString();
     private static final String VALID_EMAIL = BENSON.getEmail().toString();
     private static final String VALID_ADDRESS = BENSON.getAddress().toString();
-<<<<<<< HEAD
     private static final String VALID_DEADLINE = BENSON.getDeadline().toString();
-=======
     private static final String VALID_GOAL = BENSON.getGoal().toString();
     private static final String VALID_HEIGHT = String.valueOf(BENSON.getHeight().value);
     private static final String VALID_PAID = BENSON.getPaymentStatus().toString();
->>>>>>> fa106abf
     private static final List<JsonAdaptedTag> VALID_TAGS = BENSON.getTags().stream()
             .map(JsonAdaptedTag::new)
             .collect(Collectors.toList());
@@ -57,23 +51,15 @@
     @Test
     public void toModelType_invalidName_throwsIllegalValueException() {
         JsonAdaptedPerson person =
-<<<<<<< HEAD
-                new JsonAdaptedPerson(INVALID_NAME, VALID_PHONE, VALID_EMAIL, VALID_ADDRESS, VALID_DEADLINE, VALID_TAGS);
-=======
-                new JsonAdaptedPerson(INVALID_NAME, VALID_PHONE, VALID_EMAIL, VALID_ADDRESS, VALID_HEIGHT, VALID_PAID, VALID_GOAL, VALID_TAGS);
->>>>>>> fa106abf
+                new JsonAdaptedPerson(INVALID_NAME, VALID_PHONE, VALID_EMAIL, VALID_ADDRESS, VALID_HEIGHT, VALID_DEADLINE, VALID_PAID, VALID_GOAL, VALID_TAGS);
         String expectedMessage = Name.MESSAGE_CONSTRAINTS;
         assertThrows(IllegalValueException.class, expectedMessage, person::toModelType);
     }
 
     @Test
     public void toModelType_nullName_throwsIllegalValueException() {
-<<<<<<< HEAD
-        JsonAdaptedPerson person = new JsonAdaptedPerson(null, VALID_PHONE, VALID_EMAIL, VALID_ADDRESS, VALID_DEADLINE, VALID_TAGS);
-=======
         JsonAdaptedPerson person = new JsonAdaptedPerson(null, VALID_PHONE, VALID_EMAIL, VALID_ADDRESS, 
-                                                         VALID_HEIGHT, VALID_PAID, VALID_GOAL, VALID_TAGS);
->>>>>>> fa106abf
+                                                         VALID_HEIGHT, VALID_DEADLINE, VALID_PAID, VALID_GOAL, VALID_TAGS);
         String expectedMessage = String.format(MISSING_FIELD_MESSAGE_FORMAT, Name.class.getSimpleName());
         assertThrows(IllegalValueException.class, expectedMessage, person::toModelType);
     }
@@ -81,26 +67,16 @@
     @Test
     public void toModelType_invalidPhone_throwsIllegalValueException() {
         JsonAdaptedPerson person =
-<<<<<<< HEAD
-                new JsonAdaptedPerson(VALID_NAME, INVALID_PHONE, VALID_EMAIL, VALID_ADDRESS, VALID_DEADLINE, VALID_TAGS);
-=======
                 new JsonAdaptedPerson(VALID_NAME, INVALID_PHONE, VALID_EMAIL, VALID_ADDRESS, 
-                                      VALID_HEIGHT, VALID_PAID, VALID_GOAL, VALID_TAGS);
->>>>>>> fa106abf
+                                      VALID_HEIGHT, VALID_DEADLINE, VALID_PAID, VALID_GOAL, VALID_TAGS);
         String expectedMessage = Phone.MESSAGE_CONSTRAINTS;
         assertThrows(IllegalValueException.class, expectedMessage, person::toModelType);
     }
 
     @Test
     public void toModelType_nullPhone_throwsIllegalValueException() {
-<<<<<<< HEAD
-        JsonAdaptedPerson person = new JsonAdaptedPerson(VALID_NAME, null, VALID_EMAIL, VALID_ADDRESS, VALID_DEADLINE, VALID_TAGS);
-=======
-        JsonAdaptedPerson person =
-                new JsonAdaptedPerson(VALID_NAME, null, VALID_EMAIL, VALID_ADDRESS, VALID_GOAL, VALID_TAGS);
         JsonAdaptedPerson person = new JsonAdaptedPerson(VALID_NAME, null, VALID_EMAIL, VALID_ADDRESS,
-                VALID_HEIGHT, VALID_PAID, VALID_GOAL, VALID_TAGS);
->>>>>>> fa106abf
+                VALID_HEIGHT, VALID_DEADLINE, VALID_PAID, VALID_GOAL, VALID_TAGS);
         String expectedMessage = String.format(MISSING_FIELD_MESSAGE_FORMAT, Phone.class.getSimpleName());
         assertThrows(IllegalValueException.class, expectedMessage, person::toModelType);
     }
@@ -108,24 +84,16 @@
     @Test
     public void toModelType_invalidEmail_throwsIllegalValueException() {
         JsonAdaptedPerson person =
-<<<<<<< HEAD
-                new JsonAdaptedPerson(VALID_NAME, VALID_PHONE, INVALID_EMAIL, VALID_ADDRESS, VALID_DEADLINE, VALID_TAGS);
-=======
                 new JsonAdaptedPerson(VALID_NAME, VALID_PHONE, INVALID_EMAIL, VALID_ADDRESS,
-                        VALID_HEIGHT, VALID_PAID, VALID_GOAL, VALID_TAGS);
->>>>>>> fa106abf
+                        VALID_HEIGHT, VALID_DEADLINE, VALID_PAID, VALID_GOAL, VALID_TAGS);
         String expectedMessage = Email.MESSAGE_CONSTRAINTS;
         assertThrows(IllegalValueException.class, expectedMessage, person::toModelType);
     }
 
     @Test
     public void toModelType_nullEmail_throwsIllegalValueException() {
-<<<<<<< HEAD
-        JsonAdaptedPerson person = new JsonAdaptedPerson(VALID_NAME, VALID_PHONE, null, VALID_ADDRESS, VALID_DEADLINE, VALID_TAGS);
-=======
         JsonAdaptedPerson person = new JsonAdaptedPerson(VALID_NAME, VALID_PHONE, null, VALID_ADDRESS,
-                VALID_HEIGHT, VALID_PAID, VALID_GOAL, VALID_TAGS);
->>>>>>> fa106abf
+                VALID_HEIGHT, VALID_DEADLINE, VALID_PAID, VALID_GOAL, VALID_TAGS);
         String expectedMessage = String.format(MISSING_FIELD_MESSAGE_FORMAT, Email.class.getSimpleName());
         assertThrows(IllegalValueException.class, expectedMessage, person::toModelType);
     }
@@ -133,12 +101,8 @@
     @Test
     public void toModelType_invalidAddress_throwsIllegalValueException() {
         JsonAdaptedPerson person =
-<<<<<<< HEAD
-                new JsonAdaptedPerson(VALID_NAME, VALID_PHONE, VALID_EMAIL, INVALID_ADDRESS, VALID_DEADLINE, VALID_TAGS);
-=======
                 new JsonAdaptedPerson(VALID_NAME, VALID_PHONE, VALID_EMAIL, INVALID_ADDRESS,
-                        VALID_HEIGHT, VALID_PAID, VALID_GOAL, VALID_TAGS);
->>>>>>> fa106abf
+                        VALID_HEIGHT, VALID_DEADLINE, VALID_PAID, VALID_GOAL, VALID_TAGS);
         String expectedMessage = Address.MESSAGE_CONSTRAINTS;
         assertThrows(IllegalValueException.class, expectedMessage, person::toModelType);
     }
@@ -165,12 +129,8 @@
   
     @Test
     public void toModelType_nullAddress_throwsIllegalValueException() {
-<<<<<<< HEAD
-        JsonAdaptedPerson person = new JsonAdaptedPerson(VALID_NAME, VALID_PHONE, VALID_EMAIL, null, VALID_DEADLINE, VALID_TAGS);
-=======
         JsonAdaptedPerson person = new JsonAdaptedPerson(VALID_NAME, VALID_PHONE, VALID_EMAIL, null,
-                VALID_HEIGHT, VALID_PAID, VALID_GOAL, VALID_TAGS);
->>>>>>> fa106abf
+                VALID_HEIGHT, VALID_DEADLINE, VALID_PAID, VALID_GOAL, VALID_TAGS);
         String expectedMessage = String.format(MISSING_FIELD_MESSAGE_FORMAT, Address.class.getSimpleName());
         assertThrows(IllegalValueException.class, expectedMessage, person::toModelType);
     }
@@ -180,12 +140,8 @@
         List<JsonAdaptedTag> invalidTags = new ArrayList<>(VALID_TAGS);
         invalidTags.add(new JsonAdaptedTag(INVALID_TAG));
         JsonAdaptedPerson person =
-<<<<<<< HEAD
-                new JsonAdaptedPerson(VALID_NAME, VALID_PHONE, VALID_EMAIL, VALID_ADDRESS, VALID_DEADLINE, invalidTags);
-=======
                 new JsonAdaptedPerson(VALID_NAME, VALID_PHONE, VALID_EMAIL, VALID_ADDRESS,
-                        VALID_HEIGHT, VALID_PAID, VALID_GOAL, invalidTags);
->>>>>>> fa106abf
+                        VALID_HEIGHT, VALID_DEADLINE, VALID_PAID, VALID_GOAL, invalidTags);
         assertThrows(IllegalValueException.class, person::toModelType);
     }
 
