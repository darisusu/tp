--- conflicted
+++ resolved
@@ -33,12 +33,9 @@
     private static final String VALID_PHONE = BENSON.getPhone().toString();
     private static final String VALID_EMAIL = BENSON.getEmail().toString();
     private static final String VALID_ADDRESS = BENSON.getAddress().toString();
-<<<<<<< HEAD
     private static final String VALID_GOAL = BENSON.getGoal().toString();
-=======
     private static final String VALID_HEIGHT = String.valueOf(BENSON.getHeight().value);
     private static final String VALID_PAID = BENSON.getPaymentStatus().toString();
->>>>>>> ba17baf2
     private static final List<JsonAdaptedTag> VALID_TAGS = BENSON.getTags().stream()
             .map(JsonAdaptedTag::new)
             .collect(Collectors.toList());
@@ -52,24 +49,15 @@
     @Test
     public void toModelType_invalidName_throwsIllegalValueException() {
         JsonAdaptedPerson person =
-<<<<<<< HEAD
-                new JsonAdaptedPerson(INVALID_NAME, VALID_PHONE, VALID_EMAIL, VALID_ADDRESS, VALID_GOAL, VALID_TAGS);
-=======
-                new JsonAdaptedPerson(INVALID_NAME, VALID_PHONE, VALID_EMAIL, VALID_ADDRESS, VALID_HEIGHT, VALID_PAID, VALID_TAGS);
->>>>>>> ba17baf2
+                new JsonAdaptedPerson(INVALID_NAME, VALID_PHONE, VALID_EMAIL, VALID_ADDRESS, VALID_HEIGHT, VALID_PAID, VALID_GOAL, VALID_TAGS);
         String expectedMessage = Name.MESSAGE_CONSTRAINTS;
         assertThrows(IllegalValueException.class, expectedMessage, person::toModelType);
     }
 
     @Test
     public void toModelType_nullName_throwsIllegalValueException() {
-<<<<<<< HEAD
-        JsonAdaptedPerson person =
-                new JsonAdaptedPerson(null, VALID_PHONE, VALID_EMAIL, VALID_ADDRESS, VALID_GOAL, VALID_TAGS);
-=======
         JsonAdaptedPerson person = new JsonAdaptedPerson(null, VALID_PHONE, VALID_EMAIL, VALID_ADDRESS, 
-                                                         VALID_HEIGHT, VALID_PAID, VALID_TAGS);
->>>>>>> ba17baf2
+                                                         VALID_HEIGHT, VALID_PAID, VALID_GOAL, VALID_TAGS);
         String expectedMessage = String.format(MISSING_FIELD_MESSAGE_FORMAT, Name.class.getSimpleName());
         assertThrows(IllegalValueException.class, expectedMessage, person::toModelType);
     }
@@ -77,25 +65,18 @@
     @Test
     public void toModelType_invalidPhone_throwsIllegalValueException() {
         JsonAdaptedPerson person =
-<<<<<<< HEAD
-                new JsonAdaptedPerson(VALID_NAME, INVALID_PHONE, VALID_EMAIL, VALID_ADDRESS, VALID_GOAL, VALID_TAGS);
-=======
                 new JsonAdaptedPerson(VALID_NAME, INVALID_PHONE, VALID_EMAIL, VALID_ADDRESS, 
-                                      VALID_HEIGHT, VALID_PAID, VALID_TAGS);
->>>>>>> ba17baf2
+                                      VALID_HEIGHT, VALID_PAID, VALID_GOAL, VALID_TAGS);
         String expectedMessage = Phone.MESSAGE_CONSTRAINTS;
         assertThrows(IllegalValueException.class, expectedMessage, person::toModelType);
     }
 
     @Test
     public void toModelType_nullPhone_throwsIllegalValueException() {
-<<<<<<< HEAD
         JsonAdaptedPerson person =
                 new JsonAdaptedPerson(VALID_NAME, null, VALID_EMAIL, VALID_ADDRESS, VALID_GOAL, VALID_TAGS);
-=======
         JsonAdaptedPerson person = new JsonAdaptedPerson(VALID_NAME, null, VALID_EMAIL, VALID_ADDRESS,
-                VALID_HEIGHT, VALID_PAID, VALID_TAGS);
->>>>>>> ba17baf2
+                VALID_HEIGHT, VALID_PAID, VALID_GOAL, VALID_TAGS);
         String expectedMessage = String.format(MISSING_FIELD_MESSAGE_FORMAT, Phone.class.getSimpleName());
         assertThrows(IllegalValueException.class, expectedMessage, person::toModelType);
     }
@@ -103,25 +84,16 @@
     @Test
     public void toModelType_invalidEmail_throwsIllegalValueException() {
         JsonAdaptedPerson person =
-<<<<<<< HEAD
-                new JsonAdaptedPerson(VALID_NAME, VALID_PHONE, INVALID_EMAIL, VALID_ADDRESS, VALID_GOAL, VALID_TAGS);
-=======
                 new JsonAdaptedPerson(VALID_NAME, VALID_PHONE, INVALID_EMAIL, VALID_ADDRESS,
-                        VALID_HEIGHT, VALID_PAID, VALID_TAGS);
->>>>>>> ba17baf2
+                        VALID_HEIGHT, VALID_PAID, VALID_GOAL, VALID_TAGS);
         String expectedMessage = Email.MESSAGE_CONSTRAINTS;
         assertThrows(IllegalValueException.class, expectedMessage, person::toModelType);
     }
 
     @Test
     public void toModelType_nullEmail_throwsIllegalValueException() {
-<<<<<<< HEAD
-        JsonAdaptedPerson person =
-                new JsonAdaptedPerson(VALID_NAME, VALID_PHONE, null, VALID_ADDRESS, VALID_GOAL, VALID_TAGS);
-=======
         JsonAdaptedPerson person = new JsonAdaptedPerson(VALID_NAME, VALID_PHONE, null, VALID_ADDRESS,
-                VALID_HEIGHT, VALID_PAID, VALID_TAGS);
->>>>>>> ba17baf2
+                VALID_HEIGHT, VALID_PAID, VALID_GOAL, VALID_TAGS);
         String expectedMessage = String.format(MISSING_FIELD_MESSAGE_FORMAT, Email.class.getSimpleName());
         assertThrows(IllegalValueException.class, expectedMessage, person::toModelType);
     }
@@ -129,12 +101,8 @@
     @Test
     public void toModelType_invalidAddress_throwsIllegalValueException() {
         JsonAdaptedPerson person =
-<<<<<<< HEAD
-                new JsonAdaptedPerson(VALID_NAME, VALID_PHONE, VALID_EMAIL, INVALID_ADDRESS, VALID_GOAL, VALID_TAGS);
-=======
                 new JsonAdaptedPerson(VALID_NAME, VALID_PHONE, VALID_EMAIL, INVALID_ADDRESS,
-                        VALID_HEIGHT, VALID_PAID, VALID_TAGS);
->>>>>>> ba17baf2
+                        VALID_HEIGHT, VALID_PAID, VALID_GOAL, VALID_TAGS);
         String expectedMessage = Address.MESSAGE_CONSTRAINTS;
         assertThrows(IllegalValueException.class, expectedMessage, person::toModelType);
     }
@@ -161,13 +129,8 @@
   
     @Test
     public void toModelType_nullAddress_throwsIllegalValueException() {
-<<<<<<< HEAD
-        JsonAdaptedPerson person =
-                new JsonAdaptedPerson(VALID_NAME, VALID_PHONE, VALID_EMAIL, null, VALID_GOAL, VALID_TAGS);
-=======
         JsonAdaptedPerson person = new JsonAdaptedPerson(VALID_NAME, VALID_PHONE, VALID_EMAIL, null,
-                VALID_HEIGHT, VALID_PAID, VALID_TAGS);
->>>>>>> ba17baf2
+                VALID_HEIGHT, VALID_PAID, VALID_GOAL, VALID_TAGS);
         String expectedMessage = String.format(MISSING_FIELD_MESSAGE_FORMAT, Address.class.getSimpleName());
         assertThrows(IllegalValueException.class, expectedMessage, person::toModelType);
     }
@@ -177,12 +140,8 @@
         List<JsonAdaptedTag> invalidTags = new ArrayList<>(VALID_TAGS);
         invalidTags.add(new JsonAdaptedTag(INVALID_TAG));
         JsonAdaptedPerson person =
-<<<<<<< HEAD
-                new JsonAdaptedPerson(VALID_NAME, VALID_PHONE, VALID_EMAIL, VALID_ADDRESS, VALID_GOAL, invalidTags);
-=======
                 new JsonAdaptedPerson(VALID_NAME, VALID_PHONE, VALID_EMAIL, VALID_ADDRESS,
-                        VALID_HEIGHT, VALID_PAID, invalidTags);
->>>>>>> ba17baf2
+                        VALID_HEIGHT, VALID_PAID, VALID_GOAL, invalidTags);
         assertThrows(IllegalValueException.class, person::toModelType);
     }
 
