--- conflicted
+++ resolved
@@ -6,30 +6,22 @@
     "address": "123, Jurong West Ave 6, #08-111",
     "deadline": "2025-12-31",
     "goal": "Lose 5kg",
-<<<<<<< HEAD
-    "deadline": "2025-12-31",
-=======
     "height": "165",
     "age": "25",
     "gender": "female",
+    "deadline": "2025-12-31",
     "paid": "true",
->>>>>>> 4ef36f06
     "tags": [ "friends" ]
   }, {
     "name": "Alice Pauline",
     "phone": "94351253",
     "email": "pauline@example.com",
     "address": "4th street",
-<<<<<<< HEAD
-    "goal": "Lose 5kg",
-    "deadline": "2025-12-31"
-=======
     "deadline": "2025-12-31",
     "goal": "Lose 5kg",
     "height": "165",
     "age": "25",
     "gender": "female",
     "paid": "true"
->>>>>>> 4ef36f06
   } ]
 }