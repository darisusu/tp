--- conflicted
+++ resolved
@@ -5,16 +5,12 @@
     "phone" : "94351253",
     "email" : "alice@example.com",
     "address" : "123, Jurong West Ave 6, #08-111",
-    "deadline" : "2025-12-31",
     "goal": "Lose 5kg",
-<<<<<<< HEAD
-    "deadline": "2025-12-31",
-=======
     "height" : "165",
     "age" : "25",
     "gender" : "female",
+    "deadline": "2025-12-31",
     "paid" : "true",
->>>>>>> 4ef36f06
     "tags" : [ "friends" ]
   }, {
     "name" : "Benson Meier",
@@ -23,94 +19,71 @@
     "address" : "311, Clementi Ave 2, #02-25",
     "deadline" : "2025-12-31",
     "goal": "Lose 5kg",
-<<<<<<< HEAD
-    "deadline": "2025-12-31",
-=======
     "height" : "175",
     "age" : "30",
     "gender" : "male",
+    "deadline": "2025-12-31",
     "paid" : "true",
->>>>>>> 4ef36f06
     "tags" : [ "owesMoney", "friends" ]
   }, {
     "name" : "Carl Kurz",
     "phone" : "95352563",
     "email" : "heinz@example.com",
     "address" : "wall street",
-    "deadline" : "2025-12-31",
     "goal": "Lose 5kg",
-<<<<<<< HEAD
-    "deadline": "2025-12-31",
-=======
     "height" : "180",
     "age" : "28",
     "gender" : "male",
+    "deadline": "2025-12-31",
     "paid" : "true",
->>>>>>> 4ef36f06
     "tags" : [ ]
   }, {
     "name" : "Daniel Meier",
     "phone" : "87652533",
     "email" : "cornelia@example.com",
     "address" : "10th street",
-    "deadline" : "2025-12-31",
     "goal": "Lose 5kg",
-<<<<<<< HEAD
-    "deadline": "2025-12-31",
-=======
     "height" : "170",
     "age" : "32",
     "gender" : "male",
+    "deadline": "2025-12-31",
     "paid" : "true",
->>>>>>> 4ef36f06
     "tags" : [ "friends" ]
   }, {
     "name" : "Elle Meyer",
     "phone" : "9482224",
     "email" : "werner@example.com",
     "address" : "michegan ave",
-    "deadline" : "2025-12-31",
     "goal": "Lose 5kg",
-<<<<<<< HEAD
-    "deadline": "2025-12-31",
-=======
     "height" : "160",
     "age" : "26",
     "gender" : "female",
+    "deadline" : "2025-12-31",
     "paid" : "true",
->>>>>>> 4ef36f06
     "tags" : [ ]
   }, {
     "name" : "Fiona Kunz",
     "phone" : "9482427",
     "email" : "lydia@example.com",
     "address" : "little tokyo",
-    "deadline" : "2025-12-31",
     "goal": "Lose 5kg",
-<<<<<<< HEAD
-    "deadline": "2025-12-31",
-=======
     "height" : "155",
     "age" : "24",
     "gender" : "female",
+    "deadline" : "2025-12-31",
     "paid" : "true",
->>>>>>> 4ef36f06
     "tags" : [ ]
   }, {
     "name" : "George Best",
     "phone" : "9482442",
     "email" : "anna@example.com",
     "address" : "4th street",
-    "deadline" : "2025-12-31",
     "goal": "Lose 5kg",
-<<<<<<< HEAD
-    "deadline": "2025-12-31",
-=======
     "height" : "185",
     "age" : "35",
     "gender" : "male",
+    "deadline" : "2025-12-31",
     "paid" : "true",
->>>>>>> 4ef36f06
     "tags" : [ ]
   } ]
 }