--- conflicted
+++ resolved
@@ -10,12 +10,9 @@
     public static final Prefix PREFIX_PHONE = new Prefix("p/");
     public static final Prefix PREFIX_EMAIL = new Prefix("e/");
     public static final Prefix PREFIX_ADDRESS = new Prefix("a/");
-<<<<<<< HEAD
     public static final Prefix PREFIX_GOAL = new Prefix("goal/");
-=======
     public static final Prefix PREFIX_HEIGHT = new Prefix("h/");
     public static final Prefix PREFIX_PAID = new Prefix("paid/");
->>>>>>> ba17baf2
     public static final Prefix PREFIX_TAG = new Prefix("t/");
 
 
