package seedu.address.logic.parser;

/**
 * Contains Command Line Interface (CLI) syntax definitions common to multiple commands
 */
public class CliSyntax {

    /* Prefix definitions */
    public static final Prefix PREFIX_NAME = new Prefix("n/");
    public static final Prefix PREFIX_PHONE = new Prefix("p/");
    public static final Prefix PREFIX_EMAIL = new Prefix("e/");
    public static final Prefix PREFIX_ADDRESS = new Prefix("a/");
<<<<<<< HEAD
    public static final Prefix PREFIX_HEIGHT = new Prefix("h/");
=======
    public static final Prefix PREFIX_PAID = new Prefix("paid/");
>>>>>>> c7f563ee
    public static final Prefix PREFIX_TAG = new Prefix("t/");


}<|MERGE_RESOLUTION|>--- conflicted
+++ resolved
@@ -10,11 +10,8 @@
     public static final Prefix PREFIX_PHONE = new Prefix("p/");
     public static final Prefix PREFIX_EMAIL = new Prefix("e/");
     public static final Prefix PREFIX_ADDRESS = new Prefix("a/");
-<<<<<<< HEAD
     public static final Prefix PREFIX_HEIGHT = new Prefix("h/");
-=======
     public static final Prefix PREFIX_PAID = new Prefix("paid/");
->>>>>>> c7f563ee
     public static final Prefix PREFIX_TAG = new Prefix("t/");
 
 
