--- conflicted
+++ resolved
@@ -9,16 +9,7 @@
 import seedu.address.commons.core.index.Index;
 import seedu.address.commons.util.StringUtil;
 import seedu.address.logic.parser.exceptions.ParseException;
-<<<<<<< HEAD
 import seedu.address.model.person.*;
-=======
-import seedu.address.model.person.Address;
-import seedu.address.model.person.Email;
-import seedu.address.model.person.Height;
-import seedu.address.model.person.Name;
-import seedu.address.model.person.Paid;
-import seedu.address.model.person.Phone;
->>>>>>> fa106abf
 import seedu.address.model.tag.Tag;
 
 /**
@@ -144,7 +135,6 @@
         return tagSet;
     }
 
-<<<<<<< HEAD
     public static Deadline parseDeadline(String deadline) throws ParseException {
         requireNonNull(deadline);
         String trimmed = deadline.trim();
@@ -157,7 +147,6 @@
             throw new ParseException(Deadline.MESSAGE_CONSTRAINTS);
         }
     }
-=======
     /**
      * Parses a {@code String height} into a {@code Height}.
      * Leading and trailing whitespaces will be trimmed.
@@ -179,5 +168,4 @@
 
 
 
->>>>>>> fa106abf
 }