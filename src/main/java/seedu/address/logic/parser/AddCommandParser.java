--- conflicted
+++ resolved
@@ -36,24 +36,14 @@
     public AddCommand parse(String args) throws ParseException {
         ArgumentMultimap argMultimap =
                 ArgumentTokenizer.tokenize(args, PREFIX_NAME, PREFIX_PHONE, PREFIX_EMAIL,
-<<<<<<< HEAD
-                        PREFIX_ADDRESS, PREFIX_TAG, PREFIX_HEIGHT);
+                        PREFIX_ADDRESS, PREFIX_TAG, PREFIX_HEIGHT, PREFIX_PAID);
 
-        if (!arePrefixesPresent(argMultimap, PREFIX_NAME, PREFIX_ADDRESS, PREFIX_PHONE, PREFIX_EMAIL, PREFIX_HEIGHT)
-=======
-                        PREFIX_ADDRESS, PREFIX_TAG, PREFIX_PAID);
-
-        if (!arePrefixesPresent(argMultimap, PREFIX_NAME, PREFIX_ADDRESS, PREFIX_PHONE, PREFIX_EMAIL, PREFIX_PAID)
->>>>>>> c7f563ee
+        if (!arePrefixesPresent(argMultimap, PREFIX_NAME, PREFIX_ADDRESS, PREFIX_PHONE, PREFIX_EMAIL, PREFIX_HEIGHT, PREFIX_PAID)
                 || !argMultimap.getPreamble().isEmpty()) {
             throw new ParseException(String.format(MESSAGE_INVALID_COMMAND_FORMAT, AddCommand.MESSAGE_USAGE));
         }
 
-<<<<<<< HEAD
-        argMultimap.verifyNoDuplicatePrefixesFor(PREFIX_NAME, PREFIX_PHONE, PREFIX_EMAIL, PREFIX_ADDRESS, PREFIX_HEIGHT);
-=======
-        argMultimap.verifyNoDuplicatePrefixesFor(PREFIX_NAME, PREFIX_PHONE, PREFIX_EMAIL, PREFIX_ADDRESS, PREFIX_PAID);
->>>>>>> c7f563ee
+        argMultimap.verifyNoDuplicatePrefixesFor(PREFIX_NAME, PREFIX_PHONE, PREFIX_EMAIL, PREFIX_ADDRESS, PREFIX_HEIGHT, PREFIX_PAID);
 
         Name name = ParserUtil.parseName(argMultimap.getValue(PREFIX_NAME).get());
         Phone phone = ParserUtil.parsePhone(argMultimap.getValue(PREFIX_PHONE).get());
@@ -64,11 +54,7 @@
         Height height = ParserUtil.parseHeight(argMultimap.getValue(PREFIX_HEIGHT).get());
 
 
-<<<<<<< HEAD
-        Person person = new Person(name, phone, email, address, height, tagList);
-=======
-        Person person = new Person(name, phone, email, address, paid, tagList);
->>>>>>> c7f563ee
+        Person person = new Person(name, phone, email, address, height, paid, tagList);
 
         return new AddCommand(person);
     }
