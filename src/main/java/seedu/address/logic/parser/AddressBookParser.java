--- conflicted
+++ resolved
@@ -8,7 +8,6 @@
 import java.util.regex.Pattern;
 
 import seedu.address.commons.core.LogsCenter;
-<<<<<<< HEAD
 import seedu.address.logic.commands.AddCommand;
 import seedu.address.logic.commands.BodyfatCommand;
 import seedu.address.logic.commands.ClearCommand;
@@ -20,9 +19,7 @@
 import seedu.address.logic.commands.GoalCommand;
 import seedu.address.logic.commands.HelpCommand;
 import seedu.address.logic.commands.ListCommand;
-=======
 import seedu.address.logic.commands.*;
->>>>>>> 50e1b334
 import seedu.address.logic.parser.exceptions.ParseException;
 
 /**
@@ -86,10 +83,9 @@
         case GoalCommand.COMMAND_WORD:
             return new GoalCommandParser().parse(arguments);
 
-<<<<<<< HEAD
         case BodyfatCommand.COMMAND_WORD:
             return new BodyfatCommandParser().parse(arguments);
-=======
+
         case DeadlineCommand.COMMAND_WORD:
             return new DeadlineCommandParser().parse(arguments);
 
@@ -98,7 +94,6 @@
 
         case GenderCommand.COMMAND_WORD:
             return new GenderCommandParser().parse(arguments);
->>>>>>> 50e1b334
 
         default:
             logger.finer("This user input caused a ParseException: " + userInput);
