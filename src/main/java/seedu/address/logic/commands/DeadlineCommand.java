package seedu.address.logic.commands;

import seedu.address.commons.core.index.Index;
import seedu.address.logic.Messages;
import seedu.address.logic.commands.exceptions.CommandException;
import seedu.address.model.Model;
import seedu.address.model.person.Deadline;
import seedu.address.model.person.Person;

import java.util.List;
import java.util.Objects;

import static seedu.address.commons.util.CollectionUtil.requireAllNonNull;
import static seedu.address.model.Model.PREDICATE_SHOW_ALL_PERSONS;

/**
 * Changes the deadline of an existing person in the address book.
 */
public class DeadlineCommand extends Command {
    public static final String COMMAND_WORD = "deadline";

    public static final String MESSAGE_USAGE = COMMAND_WORD
            + ": Edits the deadline of the person identified "
            + "by the index number used in the last person listing. "
            + "Existing deadline will be overwritten by the input.\n"
            + "Parameters: INDEX (must be a positive integer) "
            + "dl/ [DEADLINE]\n"
            + "Example: " + COMMAND_WORD + " 1 "
            + "dl/ 2025-12-31 ";

    public static final String MESSAGE_ARGUMENTS = "Index: %1$d, Deadline: %2$s";

    public static final String MESSAGE_NOT_IMPLEMENTED_YET =
            "Deadline command not implemented yet";

    public static final String MESSAGE_ADD_DEADLINE_SUCCESS = "Added deadline to Person: %1$s";
    public static final String MESSAGE_DELETE_DEADLINE_SUCCESS = "Removed deadline from Person: %1$s";
    public static final String MESSAGE_INVALID_COMMAND_FORMAT = "Invalid command format!\n%1$s";

    private final Index index;
    private final Deadline deadline;

    /**
     * @param index of the person in the filtered person list to edit the deadline
     * @param deadline of the person to be updated to
     */
    public DeadlineCommand(Index index, Deadline deadline) {
        requireAllNonNull(index, deadline);

        this.index = index;
        this.deadline = deadline;
    }
    @Override
    public CommandResult execute(Model model) throws CommandException {
        List<Person> lastShownList = model.getFilteredPersonList();

        if (index.getZeroBased() >= lastShownList.size()) {
            throw new CommandException(Messages.MESSAGE_INVALID_PERSON_DISPLAYED_INDEX);
        }

        Person personToEdit = lastShownList.get(index.getZeroBased());
        Person editedPerson = new Person(
                personToEdit.getName(), personToEdit.getPhone(), personToEdit.getEmail(),
                personToEdit.getAddress(),
                personToEdit.getGoal(),
                personToEdit.getHeight(),
<<<<<<< HEAD
=======
                personToEdit.getWeight(),
>>>>>>> d72a51ac
                personToEdit.getAge(),
                personToEdit.getGender(),
                deadline,
                personToEdit.getPaymentStatus(),
                personToEdit.getTags());

        model.setPerson(personToEdit, editedPerson);
        model.updateFilteredPersonList(PREDICATE_SHOW_ALL_PERSONS);

        return new CommandResult(generateSuccessMessage(editedPerson));
    }

    /**
     * Generates a command execution success message based on whether
     * the deadline is added to or removed from
     * {@code personToEdit}.
     */
    private String generateSuccessMessage(Person personToEdit) {
        String message = !deadline.isEmpty() ? MESSAGE_ADD_DEADLINE_SUCCESS : MESSAGE_DELETE_DEADLINE_SUCCESS;
        return String.format(message, Messages.format(personToEdit));
    }

    @Override
    public boolean equals(Object other) {
        if (other == this) {
            return true;
        }

        // instanceof handles nulls
        if (!(other instanceof DeadlineCommand)) {
            return false;
        }

        DeadlineCommand e = (DeadlineCommand) other;
        return index.equals(e.index)
                && deadline.equals(e.deadline);
    }

    @Override
    public int hashCode() {
        return Objects.hash(index, deadline);
    }
}<|MERGE_RESOLUTION|>--- conflicted
+++ resolved
@@ -64,10 +64,7 @@
                 personToEdit.getAddress(),
                 personToEdit.getGoal(),
                 personToEdit.getHeight(),
-<<<<<<< HEAD
-=======
                 personToEdit.getWeight(),
->>>>>>> d72a51ac
                 personToEdit.getAge(),
                 personToEdit.getGender(),
                 deadline,
