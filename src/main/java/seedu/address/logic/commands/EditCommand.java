--- conflicted
+++ resolved
@@ -7,12 +7,9 @@
 import static seedu.address.logic.parser.CliSyntax.PREFIX_NAME;
 import static seedu.address.logic.parser.CliSyntax.PREFIX_PHONE;
 import static seedu.address.logic.parser.CliSyntax.PREFIX_TAG;
-<<<<<<< HEAD
 import static seedu.address.logic.parser.CliSyntax.PREFIX_DEADLINE;
 
-=======
 import static seedu.address.logic.parser.CliSyntax.PREFIX_PAID;
->>>>>>> fa106abf
 import static seedu.address.model.Model.PREDICATE_SHOW_ALL_PERSONS;
 
 import java.util.Collections;
@@ -54,12 +51,9 @@
             + "[" + PREFIX_PHONE + "PHONE] "
             + "[" + PREFIX_EMAIL + "EMAIL] "
             + "[" + PREFIX_ADDRESS + "ADDRESS] "
-<<<<<<< HEAD
             + "[" + PREFIX_DEADLINE + "DEADLINE(yyyy-MM-dd)]  "
-=======
             + "[" + PREFIX_HEIGHT + "HEIGHT] "
             + "[" + PREFIX_PAID + "PAID] "
->>>>>>> fa106abf
             + "[" + PREFIX_TAG + "TAG]...\n"
             + "Example: " + COMMAND_WORD + " 1 "
             + PREFIX_PHONE + "91234567 "
@@ -117,21 +111,14 @@
         Phone updatedPhone = editPersonDescriptor.getPhone().orElse(personToEdit.getPhone());
         Email updatedEmail = editPersonDescriptor.getEmail().orElse(personToEdit.getEmail());
         Address updatedAddress = editPersonDescriptor.getAddress().orElse(personToEdit.getAddress());
-<<<<<<< HEAD
         Deadline updatedDeadline = editPersonDescriptor.getDeadline().orElse(personToEdit.getDeadline());
-=======
         Goal updatedGoal = personToEdit.getGoal();
         Height updatedHeight = editPersonDescriptor.getHeight().orElse(personToEdit.getHeight());
->>>>>>> fa106abf
         Set<Tag> updatedTags = editPersonDescriptor.getTags().orElse(personToEdit.getTags());
         Paid updatedPaid = editPersonDescriptor.getPaid().orElse(personToEdit.getPaymentStatus());
 
-<<<<<<< HEAD
-        return new Person(updatedName, updatedPhone, updatedEmail, updatedAddress, updatedDeadline, updatedTags);
-=======
-
-        return new Person(updatedName, updatedPhone, updatedEmail, updatedAddress, updatedGoal, updatedHeight, updatedPaid, updatedTags);
->>>>>>> fa106abf
+
+        return new Person(updatedName, updatedPhone, updatedEmail, updatedAddress, updatedGoal, updatedHeight, updatedDeadline, updatedPaid, updatedTags);
     }
 
     @Override
@@ -165,12 +152,9 @@
         private Phone phone;
         private Email email;
         private Address address;
-<<<<<<< HEAD
         private Deadline deadline;
-=======
         private Height height;
         private Paid paid;
->>>>>>> fa106abf
         private Set<Tag> tags;
 
         public EditPersonDescriptor() {}
@@ -180,21 +164,14 @@
             setPhone(toCopy.phone);
             setEmail(toCopy.email);
             setAddress(toCopy.address);
-<<<<<<< HEAD
             setDeadline(toCopy.deadline);
-=======
             setHeight(toCopy.height);
             setPaid(toCopy.paid);
->>>>>>> fa106abf
             setTags(toCopy.tags);
         }
 
         public boolean isAnyFieldEdited() {
-<<<<<<< HEAD
-            return CollectionUtil.isAnyNonNull(name, phone, email, address, deadline, tags);
-=======
-            return CollectionUtil.isAnyNonNull(name, phone, email, address, height, tags, paid);
->>>>>>> fa106abf
+            return CollectionUtil.isAnyNonNull(name, phone, email, address, height, deadline, tags, paid);
         }
 
         public void setName(Name name) {
@@ -229,7 +206,6 @@
             return Optional.ofNullable(address);
         }
 
-<<<<<<< HEAD
         public void setDeadline(Deadline deadline) {
             this.deadline = deadline;
         }
@@ -238,7 +214,6 @@
             return Optional.ofNullable(deadline);
         }
 
-=======
         public void setHeight(Height height) {
             this.height = height;
         }
@@ -248,7 +223,6 @@
         }
 
 
->>>>>>> fa106abf
         /**
          * Sets {@code tags} to this object's {@code tags}.
          * A defensive copy of {@code tags} is used internally.
@@ -284,12 +258,9 @@
                     && Objects.equals(phone, otherEditPersonDescriptor.phone)
                     && Objects.equals(email, otherEditPersonDescriptor.email)
                     && Objects.equals(address, otherEditPersonDescriptor.address)
-<<<<<<< HEAD
                     && Objects.equals(deadline, otherEditPersonDescriptor.deadline)
-=======
                     && Objects.equals(height, otherEditPersonDescriptor.height)
                     && Objects.equals(paid, otherEditPersonDescriptor.paid)
->>>>>>> fa106abf
                     && Objects.equals(tags, otherEditPersonDescriptor.tags);
         }
 
@@ -300,12 +271,9 @@
                     .add("phone", phone)
                     .add("email", email)
                     .add("address", address)
-<<<<<<< HEAD
                     .add("deadline", deadline)
-=======
                     .add("height", height)
                     .add("paid", paid)
->>>>>>> fa106abf
                     .add("tags", tags)
                     .toString();
         }
