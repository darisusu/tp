--- conflicted
+++ resolved
@@ -116,13 +116,8 @@
         Phone updatedPhone = editPersonDescriptor.getPhone().orElse(personToEdit.getPhone());
         Email updatedEmail = editPersonDescriptor.getEmail().orElse(personToEdit.getEmail());
         Address updatedAddress = editPersonDescriptor.getAddress().orElse(personToEdit.getAddress());
-<<<<<<< HEAD
         Deadline updatedDeadline = editPersonDescriptor.getDeadline().orElse(personToEdit.getDeadline());
         Goal updatedGoal = editPersonDescriptor.getGoal().orElse(personToEdit.getGoal());
-=======
-        Deadline updatedDeadline = personToEdit.getDeadline();
-        Goal updatedGoal = personToEdit.getGoal();
->>>>>>> 50e1b334
         Height updatedHeight = editPersonDescriptor.getHeight().orElse(personToEdit.getHeight());
         Weight updatedWeight = editPersonDescriptor.getWeight().orElse(personToEdit.getWeight());
         Set<Tag> updatedTags = editPersonDescriptor.getTags().orElse(personToEdit.getTags());
@@ -131,11 +126,7 @@
         Age updatedAge = personToEdit.getAge(); // Keep existing age for now
         Gender updatedGender = personToEdit.getGender(); // Keep existing gender for now
         return new Person(updatedName, updatedPhone, updatedEmail, updatedAddress, updatedGoal,
-<<<<<<< HEAD
-                updatedHeight, updatedAge, updatedGender, updatedDeadline, updatedPaid, updatedBodyfat, updatedTags);
-=======
-                updatedHeight, updatedWeight, updatedAge, updatedGender, updatedDeadline, updatedPaid, updatedTags);
->>>>>>> 50e1b334
+                updatedHeight, updatedWeight, updatedAge, updatedGender, updatedDeadline, updatedPaid, updatedBodyfat, updatedTags);
     }
 
     @Override
@@ -171,11 +162,8 @@
         private Address address;
         private Deadline deadline;
         private Height height;
-<<<<<<< HEAD
+        private Weight weight;
         private Goal goal;
-=======
-        private Weight weight;
->>>>>>> 50e1b334
         private Paid paid;
         private Bodyfat bodyfat;
         private Set<Tag> tags;
@@ -200,7 +188,7 @@
         }
 
         public boolean isAnyFieldEdited() {
-            return CollectionUtil.isAnyNonNull(name,phone, email, address, height, weight, deadline, tags, paid);
+            return CollectionUtil.isAnyNonNull(name,phone, email, address, height, weight, deadline, tags, paid, bodyfat);
         }
 
         public void setName(Name name) {
@@ -251,7 +239,15 @@
             return Optional.ofNullable(height);
         }
 
-<<<<<<< HEAD
+        public void setWeight(Weight weight) {
+            this.weight = weight;
+        }
+
+        public Optional<Weight> getWeight() {
+            return Optional.ofNullable(weight);
+        }
+
+
         public void setGoal(Goal goal) {
             this.goal = goal;
         }
@@ -267,16 +263,6 @@
         public Optional<Bodyfat> getBodyfat() {
             return Optional.ofNullable(bodyfat);
         }
-=======
-        public void setWeight(Weight weight) {
-            this.weight = weight;
-        }
-
-        public Optional<Weight> getWeight() {
-            return Optional.ofNullable(weight);
-        }
-
->>>>>>> 50e1b334
 
 
         /**
@@ -316,12 +302,9 @@
                     && Objects.equals(address, otherEditPersonDescriptor.address)
                     && Objects.equals(deadline, otherEditPersonDescriptor.deadline)
                     && Objects.equals(height, otherEditPersonDescriptor.height)
-<<<<<<< HEAD
+                    && Objects.equals(weight, otherEditPersonDescriptor.weight)
                     && Objects.equals(goal, otherEditPersonDescriptor.goal)
                     && Objects.equals(bodyfat, otherEditPersonDescriptor.bodyfat)
-=======
-                    && Objects.equals(weight, otherEditPersonDescriptor.weight)
->>>>>>> 50e1b334
                     && Objects.equals(paid, otherEditPersonDescriptor.paid)
                     && Objects.equals(tags, otherEditPersonDescriptor.tags);
         }
@@ -335,12 +318,9 @@
                     .add("address", address)
                     .add("deadline", deadline)
                     .add("height", height)
-<<<<<<< HEAD
+                    .add("weight", weight)
                     .add("goal", goal)
                     .add("bodyfat", bodyfat)
-=======
-                    .add("weight", weight)
->>>>>>> 50e1b334
                     .add("paid", paid)
                     .add("tags", tags)
                     .toString();
