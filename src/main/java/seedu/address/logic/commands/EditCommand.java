package seedu.address.logic.commands;

import static java.util.Objects.requireNonNull;
import static seedu.address.logic.parser.CliSyntax.PREFIX_ADDRESS;
import static seedu.address.logic.parser.CliSyntax.PREFIX_EMAIL;
import static seedu.address.logic.parser.CliSyntax.PREFIX_HEIGHT;
import static seedu.address.logic.parser.CliSyntax.PREFIX_NAME;
import static seedu.address.logic.parser.CliSyntax.PREFIX_PHONE;
import static seedu.address.logic.parser.CliSyntax.PREFIX_TAG;
import static seedu.address.logic.parser.CliSyntax.PREFIX_PAID;
import static seedu.address.model.Model.PREDICATE_SHOW_ALL_PERSONS;

import java.util.Collections;
import java.util.HashSet;
import java.util.List;
import java.util.Objects;
import java.util.Optional;
import java.util.Set;

import seedu.address.commons.core.index.Index;
import seedu.address.commons.util.CollectionUtil;
import seedu.address.commons.util.ToStringBuilder;
import seedu.address.logic.Messages;
import seedu.address.logic.commands.exceptions.CommandException;
import seedu.address.model.Model;
import seedu.address.model.person.Address;
import seedu.address.model.person.Email;
import seedu.address.model.person.Height;
import seedu.address.model.person.Name;
import seedu.address.model.person.Paid;
import seedu.address.model.person.Person;
import seedu.address.model.person.Phone;
import seedu.address.model.tag.Tag;

/**
 * Edits the details of an existing person in the address book.
 */
public class EditCommand extends Command {

    public static final String COMMAND_WORD = "edit";

    public static final String MESSAGE_USAGE = COMMAND_WORD + ": Edits the details of the person identified "
            + "by the index number used in the displayed person list. "
            + "Existing values will be overwritten by the input values.\n"
            + "Parameters: INDEX (must be a positive integer) "
            + "[" + PREFIX_NAME + "NAME] "
            + "[" + PREFIX_PHONE + "PHONE] "
            + "[" + PREFIX_EMAIL + "EMAIL] "
            + "[" + PREFIX_ADDRESS + "ADDRESS] "
<<<<<<< HEAD
            + "[" + PREFIX_HEIGHT + "HEIGHT] "
=======
            + "[" + PREFIX_PAID + "PAID] "
>>>>>>> c7f563ee
            + "[" + PREFIX_TAG + "TAG]...\n"
            + "Example: " + COMMAND_WORD + " 1 "
            + PREFIX_PHONE + "91234567 "
            + PREFIX_EMAIL + "johndoe@example.com "
            + PREFIX_PAID + "true";

    public static final String MESSAGE_EDIT_PERSON_SUCCESS = "Edited Person: %1$s";
    public static final String MESSAGE_NOT_EDITED = "At least one field to edit must be provided.";
    public static final String MESSAGE_DUPLICATE_PERSON = "This person already exists in the address book.";

    private final Index index;
    private final EditPersonDescriptor editPersonDescriptor;

    /**
     * @param index of the person in the filtered person list to edit
     * @param editPersonDescriptor details to edit the person with
     */
    public EditCommand(Index index, EditPersonDescriptor editPersonDescriptor) {
        requireNonNull(index);
        requireNonNull(editPersonDescriptor);

        this.index = index;
        this.editPersonDescriptor = new EditPersonDescriptor(editPersonDescriptor);
    }

    @Override
    public CommandResult execute(Model model) throws CommandException {
        requireNonNull(model);
        List<Person> lastShownList = model.getFilteredPersonList();

        if (index.getZeroBased() >= lastShownList.size()) {
            throw new CommandException(Messages.MESSAGE_INVALID_PERSON_DISPLAYED_INDEX);
        }

        Person personToEdit = lastShownList.get(index.getZeroBased());
        Person editedPerson = createEditedPerson(personToEdit, editPersonDescriptor);

        if (!personToEdit.isSamePerson(editedPerson) && model.hasPerson(editedPerson)) {
            throw new CommandException(MESSAGE_DUPLICATE_PERSON);
        }

        model.setPerson(personToEdit, editedPerson);
        model.updateFilteredPersonList(PREDICATE_SHOW_ALL_PERSONS);
        return new CommandResult(String.format(MESSAGE_EDIT_PERSON_SUCCESS, Messages.format(editedPerson)));
    }

    /**
     * Creates and returns a {@code Person} with the details of {@code personToEdit}
     * edited with {@code editPersonDescriptor}.
     */
    private static Person createEditedPerson(Person personToEdit, EditPersonDescriptor editPersonDescriptor) {
        assert personToEdit != null;

        Name updatedName = editPersonDescriptor.getName().orElse(personToEdit.getName());
        Phone updatedPhone = editPersonDescriptor.getPhone().orElse(personToEdit.getPhone());
        Email updatedEmail = editPersonDescriptor.getEmail().orElse(personToEdit.getEmail());
        Address updatedAddress = editPersonDescriptor.getAddress().orElse(personToEdit.getAddress());
        Height updatedHeight = editPersonDescriptor.getHeight().orElse(personToEdit.getHeight());
        Set<Tag> updatedTags = editPersonDescriptor.getTags().orElse(personToEdit.getTags());
        Paid updatedPaid = editPersonDescriptor.getPaid().orElse(personToEdit.getPaymentStatus());

<<<<<<< HEAD
        return new Person(updatedName, updatedPhone, updatedEmail, updatedAddress, updatedHeight, updatedTags);
=======
        return new Person(updatedName, updatedPhone, updatedEmail, updatedAddress, updatedPaid, updatedTags);
>>>>>>> c7f563ee
    }

    @Override
    public boolean equals(Object other) {
        if (other == this) {
            return true;
        }

        if (!(other instanceof EditCommand)) {
            return false;
        }

        EditCommand otherEditCommand = (EditCommand) other;
        return index.equals(otherEditCommand.index)
                && editPersonDescriptor.equals(otherEditCommand.editPersonDescriptor);
    }

    @Override
    public String toString() {
        return new ToStringBuilder(this)
                .add("index", index)
                .add("editPersonDescriptor", editPersonDescriptor)
                .toString();
    }

    /**
     * Stores the details to edit the person with.
     */
    public static class EditPersonDescriptor {
        private Name name;
        private Phone phone;
        private Email email;
        private Address address;
<<<<<<< HEAD
        private Height height;
=======
        private Paid paid;
>>>>>>> c7f563ee
        private Set<Tag> tags;

        public EditPersonDescriptor() {}

        public EditPersonDescriptor(EditPersonDescriptor toCopy) {
            setName(toCopy.name);
            setPhone(toCopy.phone);
            setEmail(toCopy.email);
            setAddress(toCopy.address);
<<<<<<< HEAD
            setHeight(toCopy.height);
=======
            setPaid(toCopy.paid);
>>>>>>> c7f563ee
            setTags(toCopy.tags);
        }

        public boolean isAnyFieldEdited() {
<<<<<<< HEAD
            return CollectionUtil.isAnyNonNull(name, phone, email, address, height, tags);
=======
            return CollectionUtil.isAnyNonNull(name, phone, email, address, tags, paid);
>>>>>>> c7f563ee
        }

        public void setName(Name name) {
            this.name = name;
        }

        public Optional<Name> getName() {
            return Optional.ofNullable(name);
        }

        public void setPhone(Phone phone) {
            this.phone = phone;
        }

        public Optional<Phone> getPhone() {
            return Optional.ofNullable(phone);
        }

        public void setEmail(Email email) {
            this.email = email;
        }

        public Optional<Email> getEmail() {
            return Optional.ofNullable(email);
        }

        public void setAddress(Address address) {
            this.address = address;
        }

        public Optional<Address> getAddress() {
            return Optional.ofNullable(address);
        }

<<<<<<< HEAD
        public void setHeight(Height height) {
            this.height = height;
        }

        public Optional<Height> getHeight() {
            return Optional.ofNullable(height);
        }


        /**
         * Sets {@code tags} to this object's {@code tags}.
         * A defensive copy of {@code tags} is used internally.
         */
=======
        public void setPaid(Paid paid) {
            this.paid = paid;
        }

        public Optional<Paid> getPaid() {
            return Optional.ofNullable(paid);
        }

>>>>>>> c7f563ee
        public void setTags(Set<Tag> tags) {
            this.tags = (tags != null) ? new HashSet<>(tags) : null;
        }

        public Optional<Set<Tag>> getTags() {
            return (tags != null) ? Optional.of(Collections.unmodifiableSet(tags)) : Optional.empty();
        }

        @Override
        public boolean equals(Object other) {
            if (other == this) {
                return true;
            }

            if (!(other instanceof EditPersonDescriptor)) {
                return false;
            }

            EditPersonDescriptor otherEditPersonDescriptor = (EditPersonDescriptor) other;
            return Objects.equals(name, otherEditPersonDescriptor.name)
                    && Objects.equals(phone, otherEditPersonDescriptor.phone)
                    && Objects.equals(email, otherEditPersonDescriptor.email)
                    && Objects.equals(address, otherEditPersonDescriptor.address)
<<<<<<< HEAD
                    && Objects.equals(height, otherEditPersonDescriptor.height)
=======
                    && Objects.equals(paid, otherEditPersonDescriptor.paid)
>>>>>>> c7f563ee
                    && Objects.equals(tags, otherEditPersonDescriptor.tags);
        }

        @Override
        public String toString() {
            return new ToStringBuilder(this)
                    .add("name", name)
                    .add("phone", phone)
                    .add("email", email)
                    .add("address", address)
<<<<<<< HEAD
                    .add("height", height)
=======
                    .add("paid", paid)
>>>>>>> c7f563ee
                    .add("tags", tags)
                    .toString();
        }
    }
}<|MERGE_RESOLUTION|>--- conflicted
+++ resolved
@@ -47,11 +47,8 @@
             + "[" + PREFIX_PHONE + "PHONE] "
             + "[" + PREFIX_EMAIL + "EMAIL] "
             + "[" + PREFIX_ADDRESS + "ADDRESS] "
-<<<<<<< HEAD
             + "[" + PREFIX_HEIGHT + "HEIGHT] "
-=======
             + "[" + PREFIX_PAID + "PAID] "
->>>>>>> c7f563ee
             + "[" + PREFIX_TAG + "TAG]...\n"
             + "Example: " + COMMAND_WORD + " 1 "
             + PREFIX_PHONE + "91234567 "
@@ -113,11 +110,7 @@
         Set<Tag> updatedTags = editPersonDescriptor.getTags().orElse(personToEdit.getTags());
         Paid updatedPaid = editPersonDescriptor.getPaid().orElse(personToEdit.getPaymentStatus());
 
-<<<<<<< HEAD
-        return new Person(updatedName, updatedPhone, updatedEmail, updatedAddress, updatedHeight, updatedTags);
-=======
-        return new Person(updatedName, updatedPhone, updatedEmail, updatedAddress, updatedPaid, updatedTags);
->>>>>>> c7f563ee
+        return new Person(updatedName, updatedPhone, updatedEmail, updatedAddress, updatedHeight, updatedPaid, updatedTags);
     }
 
     @Override
@@ -151,11 +144,8 @@
         private Phone phone;
         private Email email;
         private Address address;
-<<<<<<< HEAD
         private Height height;
-=======
         private Paid paid;
->>>>>>> c7f563ee
         private Set<Tag> tags;
 
         public EditPersonDescriptor() {}
@@ -165,20 +155,13 @@
             setPhone(toCopy.phone);
             setEmail(toCopy.email);
             setAddress(toCopy.address);
-<<<<<<< HEAD
             setHeight(toCopy.height);
-=======
             setPaid(toCopy.paid);
->>>>>>> c7f563ee
             setTags(toCopy.tags);
         }
 
         public boolean isAnyFieldEdited() {
-<<<<<<< HEAD
-            return CollectionUtil.isAnyNonNull(name, phone, email, address, height, tags);
-=======
-            return CollectionUtil.isAnyNonNull(name, phone, email, address, tags, paid);
->>>>>>> c7f563ee
+            return CollectionUtil.isAnyNonNull(name, phone, email, address, height, tags, paid);
         }
 
         public void setName(Name name) {
@@ -213,7 +196,6 @@
             return Optional.ofNullable(address);
         }
 
-<<<<<<< HEAD
         public void setHeight(Height height) {
             this.height = height;
         }
@@ -227,7 +209,6 @@
          * Sets {@code tags} to this object's {@code tags}.
          * A defensive copy of {@code tags} is used internally.
          */
-=======
         public void setPaid(Paid paid) {
             this.paid = paid;
         }
@@ -236,7 +217,6 @@
             return Optional.ofNullable(paid);
         }
 
->>>>>>> c7f563ee
         public void setTags(Set<Tag> tags) {
             this.tags = (tags != null) ? new HashSet<>(tags) : null;
         }
@@ -260,11 +240,8 @@
                     && Objects.equals(phone, otherEditPersonDescriptor.phone)
                     && Objects.equals(email, otherEditPersonDescriptor.email)
                     && Objects.equals(address, otherEditPersonDescriptor.address)
-<<<<<<< HEAD
                     && Objects.equals(height, otherEditPersonDescriptor.height)
-=======
                     && Objects.equals(paid, otherEditPersonDescriptor.paid)
->>>>>>> c7f563ee
                     && Objects.equals(tags, otherEditPersonDescriptor.tags);
         }
 
@@ -275,11 +252,8 @@
                     .add("phone", phone)
                     .add("email", email)
                     .add("address", address)
-<<<<<<< HEAD
                     .add("height", height)
-=======
                     .add("paid", paid)
->>>>>>> c7f563ee
                     .add("tags", tags)
                     .toString();
         }
