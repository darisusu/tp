--- conflicted
+++ resolved
@@ -209,11 +209,7 @@
         final Set<Tag> modelTags = new HashSet<>(personTags);
 
         return new Person(modelName, modelPhone, modelEmail, modelAddress, modelGoal,
-<<<<<<< HEAD
-                modelHeight, modelAge, modelGender, modelDeadline, modelPaid, modelBodyfat, modelTags);
-=======
-                modelHeight, modelWeight, modelAge, modelGender, modelDeadline, modelPaid, modelTags);
->>>>>>> 50e1b334
+                modelHeight, modelWeight, modelAge, modelGender, modelDeadline, modelPaid, modelBodyfat, modelTags);
     }
 
 }