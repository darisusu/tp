--- conflicted
+++ resolved
@@ -30,11 +30,8 @@
     private final String phone;
     private final String email;
     private final String address;
-<<<<<<< HEAD
     private final String height;
-=======
     private final String paid; // New field for payment status
->>>>>>> c7f563ee
     private final List<JsonAdaptedTag> tags = new ArrayList<>();
 
     /**
@@ -45,21 +42,15 @@
                              @JsonProperty("phone") String phone,
                              @JsonProperty("email") String email,
                              @JsonProperty("address") String address,
-<<<<<<< HEAD
                              @JsonProperty("height") String height,
-=======
                              @JsonProperty("paid") String paid,
->>>>>>> c7f563ee
                              @JsonProperty("tags") List<JsonAdaptedTag> tags) {
         this.name = name;
         this.phone = phone;
         this.email = email;
         this.address = address;
-<<<<<<< HEAD
         this.height = height;
-=======
         this.paid = paid;
->>>>>>> c7f563ee
         if (tags != null) {
             this.tags.addAll(tags);
         }
@@ -73,11 +64,8 @@
         phone = source.getPhone().value;
         email = source.getEmail().value;
         address = source.getAddress().value;
-<<<<<<< HEAD
         height = String.valueOf(source.getHeight().value); // convert int → String
-=======
         paid = source.getPaymentStatus().toString(); // Convert Paid to String
->>>>>>> c7f563ee
         tags.addAll(source.getTags().stream()
                 .map(JsonAdaptedTag::new)
                 .collect(Collectors.toList()));
@@ -126,7 +114,6 @@
         }
         final Address modelAddress = new Address(address);
 
-<<<<<<< HEAD
         if (height == null) {
             throw new IllegalValueException(String.format(MISSING_FIELD_MESSAGE_FORMAT, Height.class.getSimpleName()));
         }
@@ -140,7 +127,6 @@
 
         return new Person(modelName, modelPhone, modelEmail, modelAddress, modelHeight, modelTags);
     }
-=======
         if (paid == null) {
             throw new IllegalValueException(String.format(MISSING_FIELD_MESSAGE_FORMAT, Paid.class.getSimpleName()));
         }
@@ -150,7 +136,6 @@
         final Paid modelPaid = new Paid(paid); // Convert string to Paid
 
         final Set<Tag> modelTags = new HashSet<>(personTags);
->>>>>>> c7f563ee
 
         return new Person(modelName, modelPhone, modelEmail, modelAddress, modelPaid, modelTags);
     }
