package seedu.address.ui;

import java.util.Comparator;

import javafx.fxml.FXML;
import javafx.scene.control.Label;
import javafx.scene.layout.FlowPane;
import javafx.scene.layout.HBox;
import javafx.scene.layout.Region;
import seedu.address.model.person.Person;

/**
 * An UI component that displays information of a {@code Person}.
 */
public class PersonCard extends UiPart<Region> {

    private static final String FXML = "PersonListCard.fxml";

    /**
     * Note: Certain keywords such as "location" and "resources" are reserved keywords in JavaFX.
     * As a consequence, UI elements' variable names cannot be set to such keywords
     * or an exception will be thrown by JavaFX during runtime.
     *
     * @see <a href="https://github.com/se-edu/addressbook-level4/issues/336">The issue on AddressBook level 4</a>
     */

    public final Person person;

    @FXML
    private HBox cardPane;
    @FXML
    private Label name;
    @FXML
    private Label id;
    @FXML
    private Label phone;
    @FXML
    private Label address;
    @FXML
    private Label email;
    @FXML
<<<<<<< HEAD
    private Label deadline;
=======
    private Label goal;
    @FXML
    private Label height;
>>>>>>> fa106abf
    @FXML
    private FlowPane tags;

    /**
     * Creates a {@code PersonCode} with the given {@code Person} and index to display.
     */
    public PersonCard(Person person, int displayedIndex) {
        super(FXML);
        this.person = person;
        id.setText(displayedIndex + ". ");
        name.setText(person.getName().fullName);
        phone.setText(person.getPhone().value);
        address.setText(person.getAddress().value);
        height.setText(person.getHeight().value + " cm");
        email.setText(person.getEmail().value);
<<<<<<< HEAD
        deadline.setText(person.getDeadline().getDateString());
=======
        goal.setText(person.getGoal().value);
>>>>>>> fa106abf
        person.getTags().stream()
                .sorted(Comparator.comparing(tag -> tag.tagName))
                .forEach(tag -> tags.getChildren().add(new Label(tag.tagName)));
    }
}<|MERGE_RESOLUTION|>--- conflicted
+++ resolved
@@ -39,13 +39,11 @@
     @FXML
     private Label email;
     @FXML
-<<<<<<< HEAD
     private Label deadline;
-=======
+    @FXML
     private Label goal;
     @FXML
     private Label height;
->>>>>>> fa106abf
     @FXML
     private FlowPane tags;
 
@@ -61,11 +59,8 @@
         address.setText(person.getAddress().value);
         height.setText(person.getHeight().value + " cm");
         email.setText(person.getEmail().value);
-<<<<<<< HEAD
         deadline.setText(person.getDeadline().getDateString());
-=======
         goal.setText(person.getGoal().value);
->>>>>>> fa106abf
         person.getTags().stream()
                 .sorted(Comparator.comparing(tag -> tag.tagName))
                 .forEach(tag -> tags.getChildren().add(new Label(tag.tagName)));
