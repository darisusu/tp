package seedu.address.model.util;

import java.util.Arrays;
import java.util.Set;
import java.util.stream.Collectors;

import seedu.address.model.AddressBook;
import seedu.address.model.ReadOnlyAddressBook;
import seedu.address.model.person.Address;
import seedu.address.model.person.Email;
<<<<<<< HEAD
import seedu.address.model.person.Goal;
=======
import seedu.address.model.person.Height;
>>>>>>> ba17baf2
import seedu.address.model.person.Name;
import seedu.address.model.person.Paid;
import seedu.address.model.person.Person;
import seedu.address.model.person.Phone;
import seedu.address.model.tag.Tag;

/**
 * Contains utility methods for populating {@code AddressBook} with sample data.
 */
public class SampleDataUtil {
<<<<<<< HEAD
    public static final Goal EMPTY_GOAL = new Goal("");
    public static Person[] getSamplePersons() {
        return new Person[] {
            new Person(new Name("Alex Yeoh"), new Phone("87438807"), new Email("alexyeoh@example.com"),
                new Address("Blk 30 Geylang Street 29, #06-40"), EMPTY_GOAL,
                getTagSet("friends")),
            new Person(new Name("Bernice Yu"), new Phone("99272758"), new Email("berniceyu@example.com"),
                new Address("Blk 30 Lorong 3 Serangoon Gardens, #07-18"), EMPTY_GOAL,
                getTagSet("colleagues", "friends")),
            new Person(new Name("Charlotte Oliveiro"), new Phone("93210283"), new Email("charlotte@example.com"),
                new Address("Blk 11 Ang Mo Kio Street 74, #11-04"), EMPTY_GOAL,
                getTagSet("neighbours")),
            new Person(new Name("David Li"), new Phone("91031282"), new Email("lidavid@example.com"),
                new Address("Blk 436 Serangoon Gardens Street 26, #16-43"), EMPTY_GOAL,
                getTagSet("family")),
            new Person(new Name("Irfan Ibrahim"), new Phone("92492021"), new Email("irfan@example.com"),
                new Address("Blk 47 Tampines Street 20, #17-35"), EMPTY_GOAL,
                getTagSet("classmates")),
            new Person(new Name("Roy Balakrishnan"), new Phone("92624417"), new Email("royb@example.com"),
                new Address("Blk 45 Aljunied Street 85, #11-31"), EMPTY_GOAL,
                getTagSet("colleagues"))
=======
   public static Person[] getSamplePersons() {
        return new Person[] {
                new Person(new Name("Alex Yeoh"), new Phone("87438807"), new Email("alexyeoh@example.com"),
                        new Address("Blk 30 Geylang Street 29, #06-40"),
                        new Height("170"), // added height
                        new Paid("false"), // added Paid
                        getTagSet("friends")),
                new Person(new Name("Bernice Yu"), new Phone("99272758"), new Email("berniceyu@example.com"),
                        new Address("Blk 30 Lorong 3 Serangoon Gardens, #07-18"),
                        new Height("165"),
                        new Paid("true"),
                        getTagSet("colleagues", "friends")),
                new Person(new Name("Charlotte Oliveiro"), new Phone("93210283"), new Email("charlotte@example.com"),
                        new Address("Blk 11 Ang Mo Kio Street 74, #11-04"),
                        new Height("160"),
                        new Paid("false"),
                        getTagSet("neighbours")),
                new Person(new Name("David Li"), new Phone("91031282"), new Email("lidavid@example.com"),
                        new Address("Blk 436 Serangoon Gardens Street 26, #16-43"),
                        new Height("175"),
                        new Paid("false"),
                        getTagSet("family")),
                new Person(new Name("Irfan Ibrahim"), new Phone("92492021"), new Email("irfan@example.com"),
                        new Address("Blk 47 Tampines Street 20, #17-35"),
                        new Height("180"),
                        new Paid("true"),
                        getTagSet("classmates")),
                new Person(new Name("Roy Balakrishnan"), new Phone("92624417"), new Email("royb@example.com"),
                        new Address("Blk 45 Aljunied Street 85, #11-31"),
                        new Height("172"),
                        new Paid("false"),
                        getTagSet("colleagues"))
>>>>>>> ba17baf2
        };
    }

    public static ReadOnlyAddressBook getSampleAddressBook() {
        AddressBook sampleAb = new AddressBook();
        for (Person samplePerson : getSamplePersons()) {
            sampleAb.addPerson(samplePerson);
        }
        return sampleAb;
    }

    /**
     * Returns a tag set containing the list of strings given.
     */
    public static Set<Tag> getTagSet(String... strings) {
        return Arrays.stream(strings)
                .map(Tag::new)
                .collect(Collectors.toSet());
    }

}<|MERGE_RESOLUTION|>--- conflicted
+++ resolved
@@ -8,11 +8,8 @@
 import seedu.address.model.ReadOnlyAddressBook;
 import seedu.address.model.person.Address;
 import seedu.address.model.person.Email;
-<<<<<<< HEAD
 import seedu.address.model.person.Goal;
-=======
 import seedu.address.model.person.Height;
->>>>>>> ba17baf2
 import seedu.address.model.person.Name;
 import seedu.address.model.person.Paid;
 import seedu.address.model.person.Person;
@@ -23,35 +20,14 @@
  * Contains utility methods for populating {@code AddressBook} with sample data.
  */
 public class SampleDataUtil {
-<<<<<<< HEAD
-    public static final Goal EMPTY_GOAL = new Goal("");
-    public static Person[] getSamplePersons() {
-        return new Person[] {
-            new Person(new Name("Alex Yeoh"), new Phone("87438807"), new Email("alexyeoh@example.com"),
-                new Address("Blk 30 Geylang Street 29, #06-40"), EMPTY_GOAL,
-                getTagSet("friends")),
-            new Person(new Name("Bernice Yu"), new Phone("99272758"), new Email("berniceyu@example.com"),
-                new Address("Blk 30 Lorong 3 Serangoon Gardens, #07-18"), EMPTY_GOAL,
-                getTagSet("colleagues", "friends")),
-            new Person(new Name("Charlotte Oliveiro"), new Phone("93210283"), new Email("charlotte@example.com"),
-                new Address("Blk 11 Ang Mo Kio Street 74, #11-04"), EMPTY_GOAL,
-                getTagSet("neighbours")),
-            new Person(new Name("David Li"), new Phone("91031282"), new Email("lidavid@example.com"),
-                new Address("Blk 436 Serangoon Gardens Street 26, #16-43"), EMPTY_GOAL,
-                getTagSet("family")),
-            new Person(new Name("Irfan Ibrahim"), new Phone("92492021"), new Email("irfan@example.com"),
-                new Address("Blk 47 Tampines Street 20, #17-35"), EMPTY_GOAL,
-                getTagSet("classmates")),
-            new Person(new Name("Roy Balakrishnan"), new Phone("92624417"), new Email("royb@example.com"),
-                new Address("Blk 45 Aljunied Street 85, #11-31"), EMPTY_GOAL,
-                getTagSet("colleagues"))
-=======
    public static Person[] getSamplePersons() {
+        public static final Goal EMPTY_GOAL = new Goal("");
         return new Person[] {
                 new Person(new Name("Alex Yeoh"), new Phone("87438807"), new Email("alexyeoh@example.com"),
                         new Address("Blk 30 Geylang Street 29, #06-40"),
                         new Height("170"), // added height
                         new Paid("false"), // added Paid
+                        EMPTY_GOAL,
                         getTagSet("friends")),
                 new Person(new Name("Bernice Yu"), new Phone("99272758"), new Email("berniceyu@example.com"),
                         new Address("Blk 30 Lorong 3 Serangoon Gardens, #07-18"),
@@ -62,23 +38,27 @@
                         new Address("Blk 11 Ang Mo Kio Street 74, #11-04"),
                         new Height("160"),
                         new Paid("false"),
+                        EMPTY_GOAL,
                         getTagSet("neighbours")),
                 new Person(new Name("David Li"), new Phone("91031282"), new Email("lidavid@example.com"),
                         new Address("Blk 436 Serangoon Gardens Street 26, #16-43"),
                         new Height("175"),
                         new Paid("false"),
+                        EMPTY_GOAL,
                         getTagSet("family")),
                 new Person(new Name("Irfan Ibrahim"), new Phone("92492021"), new Email("irfan@example.com"),
                         new Address("Blk 47 Tampines Street 20, #17-35"),
                         new Height("180"),
                         new Paid("true"),
+                        EMPTY_GOAL,
                         getTagSet("classmates")),
                 new Person(new Name("Roy Balakrishnan"), new Phone("92624417"), new Email("royb@example.com"),
                         new Address("Blk 45 Aljunied Street 85, #11-31"),
                         new Height("172"),
                         new Paid("false"),
+                        EMPTY_GOAL,
                         getTagSet("colleagues"))
->>>>>>> ba17baf2
+
         };
     }
 
