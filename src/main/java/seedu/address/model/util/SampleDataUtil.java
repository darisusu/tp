--- conflicted
+++ resolved
@@ -6,18 +6,7 @@
 
 import seedu.address.model.AddressBook;
 import seedu.address.model.ReadOnlyAddressBook;
-<<<<<<< HEAD
 import seedu.address.model.person.*;
-=======
-import seedu.address.model.person.Address;
-import seedu.address.model.person.Email;
-import seedu.address.model.person.Goal;
-import seedu.address.model.person.Height;
-import seedu.address.model.person.Name;
-import seedu.address.model.person.Paid;
-import seedu.address.model.person.Person;
-import seedu.address.model.person.Phone;
->>>>>>> fa106abf
 import seedu.address.model.tag.Tag;
 
 /**
@@ -27,63 +16,48 @@
    public static Person[] getSamplePersons() {
         public static final Goal EMPTY_GOAL = new Goal("");
         return new Person[] {
-<<<<<<< HEAD
-            new Person(new Name("Alex Yeoh"), new Phone("87438807"), new Email("alexyeoh@example.com"),
-                new Address("Blk 30 Geylang Street 29, #06-40"), new Deadline("2025-11-15"),
-                    getTagSet("friends")),
-            new Person(new Name("Bernice Yu"), new Phone("99272758"), new Email("berniceyu@example.com"),
-                new Address("Blk 30 Lorong 3 Serangoon Gardens, #07-18"), new Deadline("2025-11-15"),
-                    getTagSet("colleagues", "friends")),
-            new Person(new Name("Charlotte Oliveiro"), new Phone("93210283"), new Email("charlotte@example.com"),
-                new Address("Blk 11 Ang Mo Kio Street 74, #11-04"), new Deadline("2025-11-15"),
-                    getTagSet("neighbours")),
-            new Person(new Name("David Li"), new Phone("91031282"), new Email("lidavid@example.com"),
-                new Address("Blk 436 Serangoon Gardens Street 26, #16-43"), new Deadline("2025-11-15"),
-                    getTagSet("family")),
-            new Person(new Name("Irfan Ibrahim"), new Phone("92492021"), new Email("irfan@example.com"),
-                new Address("Blk 47 Tampines Street 20, #17-35"), new Deadline("2025-11-15"),
-                    getTagSet("classmates")),
-            new Person(new Name("Roy Balakrishnan"), new Phone("92624417"), new Email("royb@example.com"),
-                new Address("Blk 45 Aljunied Street 85, #11-31"), new Deadline("2025-11-15"),
-                    getTagSet("colleagues"))
-=======
                 new Person(new Name("Alex Yeoh"), new Phone("87438807"), new Email("alexyeoh@example.com"),
                         new Address("Blk 30 Geylang Street 29, #06-40"),
                         new Height("170"), // added height
+                        new Deadline("2025-11-15"),
                         new Paid("false"), // added Paid
                         EMPTY_GOAL,
                         getTagSet("friends")),
                 new Person(new Name("Bernice Yu"), new Phone("99272758"), new Email("berniceyu@example.com"),
                         new Address("Blk 30 Lorong 3 Serangoon Gardens, #07-18"),
                         new Height("165"),
+                        new Deadline("2025-11-15"),
                         new Paid("true"),
                         getTagSet("colleagues", "friends")),
                 new Person(new Name("Charlotte Oliveiro"), new Phone("93210283"), new Email("charlotte@example.com"),
                         new Address("Blk 11 Ang Mo Kio Street 74, #11-04"),
                         new Height("160"),
+                        new Deadline("2025-11-15"),
                         new Paid("false"),
                         EMPTY_GOAL,
                         getTagSet("neighbours")),
                 new Person(new Name("David Li"), new Phone("91031282"), new Email("lidavid@example.com"),
                         new Address("Blk 436 Serangoon Gardens Street 26, #16-43"),
                         new Height("175"),
+                        new Deadline("2025-11-15"),
                         new Paid("false"),
                         EMPTY_GOAL,
                         getTagSet("family")),
                 new Person(new Name("Irfan Ibrahim"), new Phone("92492021"), new Email("irfan@example.com"),
                         new Address("Blk 47 Tampines Street 20, #17-35"),
                         new Height("180"),
+                        new Deadline("2025-11-15"),
                         new Paid("true"),
                         EMPTY_GOAL,
                         getTagSet("classmates")),
                 new Person(new Name("Roy Balakrishnan"), new Phone("92624417"), new Email("royb@example.com"),
                         new Address("Blk 45 Aljunied Street 85, #11-31"),
                         new Height("172"),
+                        new Deadline("2025-11-15"),
                         new Paid("false"),
                         EMPTY_GOAL,
                         getTagSet("colleagues"))
 
->>>>>>> fa106abf
         };
     }
 
