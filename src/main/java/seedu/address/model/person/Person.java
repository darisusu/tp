package seedu.address.model.person;

import static seedu.address.commons.util.CollectionUtil.requireAllNonNull;

import java.util.Collections;
import java.util.HashSet;
import java.util.Objects;
import java.util.Set;

import seedu.address.commons.util.ToStringBuilder;
import seedu.address.model.tag.Tag;

/**
 * Represents a Person in the address book.
 * Guarantees: details are present and not null, field values are validated, immutable.
 */
public class Person {

    // Identity fields
    private final Name name;
    private final Phone phone;
    private final Email email;

    // Payment fields
    private final Deadline deadline;

    // Data fields
    private final Address address;
    private final Goal goal;
    private final Height height;

    private final Set<Tag> tags = new HashSet<>();
    private Paid paid;

    /**
     * Every field must be present and not null.
     */
<<<<<<< HEAD
    public Person(Name name, Phone phone, Email email, Address address, Deadline deadline, Set<Tag> tags) {
        requireAllNonNull(name, phone, email, address, tags);
=======
    public Person(Name name, Phone phone, Email email, Address address, Goal goal, Height height, Paid paid, Set<Tag> tags) {
        requireAllNonNull(name, phone, email, address, goal, height, paid, tags);
>>>>>>> fa106abf
        this.name = name;
        this.phone = phone;
        this.email = email;
        this.address = address;
<<<<<<< HEAD
        this.deadline = deadline;
=======
        this.goal = goal;
        this.height = height;
>>>>>>> fa106abf
        this.tags.addAll(tags);
        this.paid = paid;
    }

    public Name getName() {
        return name;
    }

    public Phone getPhone() {
        return phone;
    }

    public Email getEmail() {
        return email;
    }

    public Address getAddress() {
        return address;
    }

<<<<<<< HEAD
    public Deadline getDeadline() { return deadline; }
=======
    public Goal getGoal() {
        return goal;
      
    public Height getHeight() {
        return height;
    }

    public Paid getPaymentStatus() {
        return paid;
    }
>>>>>>> fa106abf

    /**
     * Returns an immutable tag set, which throws {@code UnsupportedOperationException}
     * if modification is attempted.
     */
    public Set<Tag> getTags() {
        return Collections.unmodifiableSet(tags);
    }

    /**
     * Returns true if both persons have the same name.
     * This defines a weaker notion of equality between two persons.
     */
    public boolean isSamePerson(Person otherPerson) {
        if (otherPerson == this) {
            return true;
        }

        return otherPerson != null
                && otherPerson.getName().equals(getName());
    }

    /**
     * Returns true if both persons have the same identity and data fields.
     * This defines a stronger notion of equality between two persons.
     */
    @Override
    public boolean equals(Object other) {
        if (other == this) {
            return true;
        }

        // instanceof handles nulls
        if (!(other instanceof Person)) {
            return false;
        }

        Person otherPerson = (Person) other;
        return name.equals(otherPerson.name)
                && phone.equals(otherPerson.phone)
                && email.equals(otherPerson.email)
                && address.equals(otherPerson.address)
<<<<<<< HEAD
                && deadline.equals(otherPerson.deadline)
=======
                && goal.equals(otherPerson.goal)
                && height.equals(otherPerson.height)
>>>>>>> fa106abf
                && tags.equals(otherPerson.tags);
    }

    @Override
    public int hashCode() {
        // use this method for custom fields hashing instead of implementing your own
<<<<<<< HEAD
        return Objects.hash(name, phone, email, address, deadline, tags);
=======
        return Objects.hash(name, phone, email, address, goal, height, tags);

>>>>>>> fa106abf
    }

    @Override
    public String toString() {
        return new ToStringBuilder(this)
                .add("name", name)
                .add("phone", phone)
                .add("email", email)
                .add("address", address)
<<<<<<< HEAD
                .add("deadline", deadline)
=======
                .add("goal", goal)
                .add("height", height)
                .add("paid", paid)
>>>>>>> fa106abf
                .add("tags", tags)
                .toString();
    }

}<|MERGE_RESOLUTION|>--- conflicted
+++ resolved
@@ -35,23 +35,15 @@
     /**
      * Every field must be present and not null.
      */
-<<<<<<< HEAD
-    public Person(Name name, Phone phone, Email email, Address address, Deadline deadline, Set<Tag> tags) {
-        requireAllNonNull(name, phone, email, address, tags);
-=======
-    public Person(Name name, Phone phone, Email email, Address address, Goal goal, Height height, Paid paid, Set<Tag> tags) {
+    public Person(Name name, Phone phone, Email email, Address address, Goal goal, Height height, Deadline deadline, Paid paid, Set<Tag> tags) {
         requireAllNonNull(name, phone, email, address, goal, height, paid, tags);
->>>>>>> fa106abf
         this.name = name;
         this.phone = phone;
         this.email = email;
         this.address = address;
-<<<<<<< HEAD
         this.deadline = deadline;
-=======
         this.goal = goal;
         this.height = height;
->>>>>>> fa106abf
         this.tags.addAll(tags);
         this.paid = paid;
     }
@@ -72,9 +64,7 @@
         return address;
     }
 
-<<<<<<< HEAD
     public Deadline getDeadline() { return deadline; }
-=======
     public Goal getGoal() {
         return goal;
       
@@ -85,7 +75,6 @@
     public Paid getPaymentStatus() {
         return paid;
     }
->>>>>>> fa106abf
 
     /**
      * Returns an immutable tag set, which throws {@code UnsupportedOperationException}
@@ -128,24 +117,17 @@
                 && phone.equals(otherPerson.phone)
                 && email.equals(otherPerson.email)
                 && address.equals(otherPerson.address)
-<<<<<<< HEAD
                 && deadline.equals(otherPerson.deadline)
-=======
                 && goal.equals(otherPerson.goal)
                 && height.equals(otherPerson.height)
->>>>>>> fa106abf
                 && tags.equals(otherPerson.tags);
     }
 
     @Override
     public int hashCode() {
         // use this method for custom fields hashing instead of implementing your own
-<<<<<<< HEAD
-        return Objects.hash(name, phone, email, address, deadline, tags);
-=======
-        return Objects.hash(name, phone, email, address, goal, height, tags);
+        return Objects.hash(name, phone, email, address, goal, height, deadline, paid, tags);
 
->>>>>>> fa106abf
     }
 
     @Override
@@ -155,13 +137,10 @@
                 .add("phone", phone)
                 .add("email", email)
                 .add("address", address)
-<<<<<<< HEAD
                 .add("deadline", deadline)
-=======
                 .add("goal", goal)
                 .add("height", height)
                 .add("paid", paid)
->>>>>>> fa106abf
                 .add("tags", tags)
                 .toString();
     }
