--- conflicted
+++ resolved
@@ -23,34 +23,23 @@
 
     // Data fields
     private final Address address;
-<<<<<<< HEAD
     private final Goal goal;
-=======
     private final Height height;
 
->>>>>>> ba17baf2
     private final Set<Tag> tags = new HashSet<>();
     private Paid paid;
 
     /**
      * Every field must be present and not null.
      */
-<<<<<<< HEAD
-    public Person(Name name, Phone phone, Email email, Address address, Goal goal, Set<Tag> tags) {
-        requireAllNonNull(name, phone, email, address, goal, tags);
-=======
-    public Person(Name name, Phone phone, Email email, Address address, Height height, Paid paid, Set<Tag> tags) {
-        requireAllNonNull(name, phone, email, address, height, paid, tags);
->>>>>>> ba17baf2
+    public Person(Name name, Phone phone, Email email, Address address, Goal goal, Height height, Paid paid, Set<Tag> tags) {
+        requireAllNonNull(name, phone, email, address, goal, height, paid, tags);
         this.name = name;
         this.phone = phone;
         this.email = email;
         this.address = address;
-<<<<<<< HEAD
         this.goal = goal;
-=======
         this.height = height;
->>>>>>> ba17baf2
         this.tags.addAll(tags);
         this.paid = paid;
     }
@@ -71,17 +60,15 @@
         return address;
     }
 
-<<<<<<< HEAD
     public Goal getGoal() {
         return goal;
-=======
+      
     public Height getHeight() {
         return height;
     }
 
     public Paid getPaymentStatus() {
         return paid;
->>>>>>> ba17baf2
     }
 
     /**
@@ -125,22 +112,16 @@
                 && phone.equals(otherPerson.phone)
                 && email.equals(otherPerson.email)
                 && address.equals(otherPerson.address)
-<<<<<<< HEAD
                 && goal.equals(otherPerson.goal)
-=======
                 && height.equals(otherPerson.height)
->>>>>>> ba17baf2
                 && tags.equals(otherPerson.tags);
     }
 
     @Override
     public int hashCode() {
         // use this method for custom fields hashing instead of implementing your own
-<<<<<<< HEAD
-        return Objects.hash(name, phone, email, address, goal, tags);
-=======
-        return Objects.hash(name, phone, email, address, height, tags);
->>>>>>> ba17baf2
+        return Objects.hash(name, phone, email, address, goal, height, tags);
+
     }
 
     @Override
@@ -150,12 +131,9 @@
                 .add("phone", phone)
                 .add("email", email)
                 .add("address", address)
-<<<<<<< HEAD
                 .add("goal", goal)
-=======
                 .add("height", height)
                 .add("paid", paid)
->>>>>>> ba17baf2
                 .add("tags", tags)
                 .toString();
     }
