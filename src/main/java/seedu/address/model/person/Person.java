--- conflicted
+++ resolved
@@ -38,14 +38,9 @@
     /**
      * Every field must be present and not null.
      */
-<<<<<<< HEAD
-    public Person(Name name, Phone phone, Email email, Address address, Goal goal, Height height, Deadline deadline, Paid paid, Set<Tag> tags) {
-        requireAllNonNull(name, phone, email, address, goal, height, deadline, paid, tags);
-=======
     public Person(Name name, Phone phone, Email email, Address address, Goal goal, Height height,
             Age age, Gender gender, Deadline deadline, Paid paid, Set<Tag> tags) {
-        requireAllNonNull(name, phone, email, address, goal, height, age, gender, paid, tags);
->>>>>>> 4ef36f06
+        requireAllNonNull(name, phone, email, address, goal, height, age, gender, deadline, paid, tags);
         this.name = name;
         this.phone = phone;
         this.email = email;
