package seedu.address.model.person;

import static seedu.address.commons.util.CollectionUtil.requireAllNonNull;

import java.util.Collections;
import java.util.HashSet;
import java.util.Objects;
import java.util.Set;

import seedu.address.commons.util.ToStringBuilder;
import seedu.address.model.tag.Tag;

/**
 * Represents a Person in the address book.
 * Guarantees: details are present and not null, field values are validated, immutable.
 */
public class Person {

    // Identity fields
    private final Name name;
    private final Phone phone;
    private final Email email;

    // Payment fields
    private final Deadline deadline;
    private Paid paid;

    // Data fields
    private final Address address;
    private final Goal goal;
    private final Height height;
    private final Weight weight;
    private final Age age;
    private final Gender gender;
    private final Bodyfat bodyfat;

    private final Set<Tag> tags = new HashSet<>();


    /**
     * Every field must be present and not null.
     */
<<<<<<< HEAD
    public Person(Name name, Phone phone, Email email, Address address, Goal goal, Height height,
            Age age, Gender gender, Deadline deadline, Paid paid, Bodyfat bodyfat, Set<Tag> tags) {
        requireAllNonNull(name, phone, email, address, goal, height, age, gender, paid, bodyfat, tags);
=======
    public Person(Name name, Phone phone, Email email, Address address, Goal goal, Height height, Weight weight,
            Age age, Gender gender, Deadline deadline, Paid paid, Set<Tag> tags) {
        requireAllNonNull(name, phone, email, address, goal, height, weight, age, gender, paid, tags);
>>>>>>> 50e1b334
        this.name = name;
        this.phone = phone;
        this.email = email;
        this.address = address;
        this.deadline = deadline;
        this.goal = goal;
        this.height = height;
        this.weight = weight;
        this.age = age;
        this.gender = gender;
        this.tags.addAll(tags);
        this.paid = paid;
        this.bodyfat = bodyfat;
    }

    public Name getName() {
        return name;
    }

    public Phone getPhone() {
        return phone;
    }

    public Email getEmail() {
        return email;
    }

    public Address getAddress() {
        return address;
    }

    public Deadline getDeadline() {
        return deadline;
    }

    public Goal getGoal() {
        return goal;
    }

    public Height getHeight() {
        return height;
    }

    public Weight getWeight() {
        return weight;
    }

    public Age getAge() {
        return age;
    }

    public Gender getGender() {
        return gender;
    }

    public Paid getPaymentStatus() {
        return paid;
    }

    public Bodyfat getBodyfat() {return bodyfat;}

    /**
     * Returns an immutable tag set, which throws {@code UnsupportedOperationException}
     * if modification is attempted.
     */
    public Set<Tag> getTags() {
        return Collections.unmodifiableSet(tags);
    }

    /**
     * Returns true if both persons have the same name.
     * This defines a weaker notion of equality between two persons.
     */
    public boolean isSamePerson(Person otherPerson) {
        if (otherPerson == this) {
            return true;
        }

        return otherPerson != null
                && otherPerson.getName().equals(getName());
    }

    /**
     * Returns true if both persons have the same identity and data fields.
     * This defines a stronger notion of equality between two persons.
     */
    @Override
    public boolean equals(Object other) {
        if (other == this) {
            return true;
        }

        // instanceof handles nulls
        if (!(other instanceof Person)) {
            return false;
        }

        Person otherPerson = (Person) other;
        return name.equals(otherPerson.name)
                && phone.equals(otherPerson.phone)
                && email.equals(otherPerson.email)
                && address.equals(otherPerson.address)
                && deadline.equals(otherPerson.deadline)
                && goal.equals(otherPerson.goal)
                && height.equals(otherPerson.height)
                && weight.equals(otherPerson.weight)
                && age.equals(otherPerson.age)
                && gender.equals(otherPerson.gender)
                && bodyfat.equals(otherPerson.bodyfat)
                && tags.equals(otherPerson.tags);
    }

    @Override
    public int hashCode() {
        // use this method for custom fields hashing instead of implementing your own
<<<<<<< HEAD
        return Objects.hash(name, phone, email, address, goal, height, age, gender, deadline, paid, bodyfat, tags);
=======
        return Objects.hash(name, phone, email, address, goal, height, weight, age, gender, deadline, paid, tags);
>>>>>>> 50e1b334
    }

    @Override
    public String toString() {
        return new ToStringBuilder(this)
                .add("name", name)
                .add("phone", phone)
                .add("email", email)
                .add("address", address)
                .add("deadline", deadline)
                .add("goal", goal)
                .add("height", height)
                .add("weight", weight)
                .add("age", age)
                .add("gender", gender)
                .add("paid", paid)
                .add("bodyfat", bodyfat)
                .add("tags", tags)
                .toString();
    }

}<|MERGE_RESOLUTION|>--- conflicted
+++ resolved
@@ -35,20 +35,12 @@
     private final Bodyfat bodyfat;
 
     private final Set<Tag> tags = new HashSet<>();
-
-
     /**
      * Every field must be present and not null.
      */
-<<<<<<< HEAD
-    public Person(Name name, Phone phone, Email email, Address address, Goal goal, Height height,
+    public Person(Name name, Phone phone, Email email, Address address, Goal goal, Height height, Weight weight,
             Age age, Gender gender, Deadline deadline, Paid paid, Bodyfat bodyfat, Set<Tag> tags) {
-        requireAllNonNull(name, phone, email, address, goal, height, age, gender, paid, bodyfat, tags);
-=======
-    public Person(Name name, Phone phone, Email email, Address address, Goal goal, Height height, Weight weight,
-            Age age, Gender gender, Deadline deadline, Paid paid, Set<Tag> tags) {
-        requireAllNonNull(name, phone, email, address, goal, height, weight, age, gender, paid, tags);
->>>>>>> 50e1b334
+        requireAllNonNull(name, phone, email, address, goal, height, weight, age, gender, paid, bodyfat, tags);
         this.name = name;
         this.phone = phone;
         this.email = email;
@@ -164,11 +156,7 @@
     @Override
     public int hashCode() {
         // use this method for custom fields hashing instead of implementing your own
-<<<<<<< HEAD
-        return Objects.hash(name, phone, email, address, goal, height, age, gender, deadline, paid, bodyfat, tags);
-=======
-        return Objects.hash(name, phone, email, address, goal, height, weight, age, gender, deadline, paid, tags);
->>>>>>> 50e1b334
+        return Objects.hash(name, phone, email, address, goal, height, weight, age, gender, deadline, paid, bodyfat, tags);
     }
 
     @Override
