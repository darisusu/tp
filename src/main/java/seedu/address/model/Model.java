--- conflicted
+++ resolved
@@ -97,7 +97,6 @@
     void updateFilteredPersonList(Predicate<Person> predicate);
 
     /**
-<<<<<<< HEAD
      * Sorts the person list by the given {@code comparator}.
      * @throws NullPointerException if {@code comparator} is null.
      */
@@ -105,9 +104,9 @@
 
     /** Resets person list */
     void resetPersonListOrder();
-=======
+
+    /**
      * Sorts the person list by paid status (unpaid first, paid second).
      */
     void sortPersonListByPaid();
->>>>>>> dd0277f6
 }